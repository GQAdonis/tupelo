<<<<<<< HEAD
# Gopkg.toml example
#
# Refer to https://github.com/golang/dep/blob/master/docs/Gopkg.toml.md
# for detailed Gopkg.toml documentation.
#
# required = ["github.com/user/thing/cmd/thing"]
# ignored = ["github.com/user/project/pkgX", "bitbucket.org/user/project/pkgA/pkgY"]
#
# [[constraint]]
#   name = "github.com/user/project"
#   version = "1.0.0"
#
# [[constraint]]
#   name = "github.com/user/project2"
#   branch = "dev"
#   source = "github.com/myfork/project2"
#
# [[override]]
#  name = "github.com/x/y"
#  version = "2.4.0"

required = [
  "github.com/golang/protobuf/protoc-gen-go"
]

=======
>>>>>>> 4b059f6b
[[constraint]]
  name = "github.com/stretchr/testify"
  version = "1.2.0"

# v1.4 (the latest tagged) does not work with ishell
[[override]]
  name = "github.com/chzyer/readline"
  revision = "f6d7a1f6fbf35bbf9beb80dc63c56a29dcfb759f"

[[constraint]]
  name = "github.com/abiosoft/ishell"
  revision = "a1085105335bd19f4101afe99e02948a0b41bf15"

[[constraint]]
  name = "github.com/ethereum/go-ethereum"
  version = "v1.8.23"

[[constraint]]
  name = "github.com/quorumcontrol/chaintree"
<<<<<<< HEAD
  source = "git@github.com:quorumcontrol/chaintree.git"
  version = "v5.0.1"
=======
  source = "git@github.com:quorumcontrol/chaintree.git"  
  version = "v5.1.0"
>>>>>>> 4b059f6b

[[constraint]]
  name = "github.com/quorumcontrol/differencedigest"
  version = "v0.0.2"

[[constraint]]
  name = "github.com/quorumcontrol/storage"
  source = "git@github.com:quorumcontrol/storage.git"
  version = "v1.1.1"

[[constraint]]
  name = "github.com/ipfs/go-ipld-cbor"
  revision = "5a60a3a4a7ccddcc717bbac9f8e0a65dd982ad46"

[[constraint]]
  name = "github.com/ipsn/go-ipfs"
  revision = "30b2b298240fb29ae96ebc1dce5c7ce6f541bf78"

[[constraint]]
  name = "github.com/gorilla/mux"
  version = "1.6.2"

[[constraint]]
  name = "github.com/golang/protobuf"
  version = "v1.2.0"

[[override]]
  name = "github.com/ipfs/go-ipfs-http-client"
  source = "github.com/quorumcontrol/ipsn-go-ipfs-http-client"
  revision = "984004a746c6b66a07839f2925ed79345dd8e67f"

[[override]]
  name = "github.com/cheggaaa/pb"
  version = "v1.0.27"

[[constraint]]
  name = "github.com/quorumcontrol/tupelo-go-client"
  revision = "8cc72153f3c2260ee2e47a8d21712f115727414d"<|MERGE_RESOLUTION|>--- conflicted
+++ resolved
@@ -1,31 +1,7 @@
-<<<<<<< HEAD
-# Gopkg.toml example
-#
-# Refer to https://github.com/golang/dep/blob/master/docs/Gopkg.toml.md
-# for detailed Gopkg.toml documentation.
-#
-# required = ["github.com/user/thing/cmd/thing"]
-# ignored = ["github.com/user/project/pkgX", "bitbucket.org/user/project/pkgA/pkgY"]
-#
-# [[constraint]]
-#   name = "github.com/user/project"
-#   version = "1.0.0"
-#
-# [[constraint]]
-#   name = "github.com/user/project2"
-#   branch = "dev"
-#   source = "github.com/myfork/project2"
-#
-# [[override]]
-#  name = "github.com/x/y"
-#  version = "2.4.0"
-
 required = [
   "github.com/golang/protobuf/protoc-gen-go"
 ]
 
-=======
->>>>>>> 4b059f6b
 [[constraint]]
   name = "github.com/stretchr/testify"
   version = "1.2.0"
@@ -45,13 +21,8 @@
 
 [[constraint]]
   name = "github.com/quorumcontrol/chaintree"
-<<<<<<< HEAD
   source = "git@github.com:quorumcontrol/chaintree.git"
-  version = "v5.0.1"
-=======
-  source = "git@github.com:quorumcontrol/chaintree.git"  
   version = "v5.1.0"
->>>>>>> 4b059f6b
 
 [[constraint]]
   name = "github.com/quorumcontrol/differencedigest"
