package actors

import (
	"strconv"
	"testing"
	"time"

	"github.com/AsynkronIT/protoactor-go/actor"
	"github.com/AsynkronIT/protoactor-go/plugin"
	"github.com/ethereum/go-ethereum/common/hexutil"
	"github.com/ethereum/go-ethereum/crypto"
	"github.com/quorumcontrol/storage"
	extmsgs "github.com/quorumcontrol/tupelo-go-client/gossip3/messages"
	"github.com/quorumcontrol/tupelo-go-client/gossip3/middleware"
	"github.com/quorumcontrol/tupelo-go-client/gossip3/testhelpers"
	"github.com/quorumcontrol/tupelo-go-client/gossip3/types"
	"github.com/quorumcontrol/tupelo/gossip3/messages"
	"github.com/quorumcontrol/tupelo/testnotarygroup"
	"github.com/stretchr/testify/assert"
	"github.com/stretchr/testify/require"
)

func TestConflictSetRouterQuorum(t *testing.T) {
	numSigners := 3
	ts := testnotarygroup.NewTestSet(t, numSigners)
	ng, err := newActorlessSystem(ts)
	require.Nil(t, err)

	rootContext := actor.EmptyRootContext

	sigGeneratorActors := make([]*actor.PID, numSigners)
	for i, signer := range ng.AllSigners() {
		sg, err := rootContext.SpawnNamed(NewSignatureGeneratorProps(signer, ng), "sigGenerator-"+signer.ID)
		require.Nil(t, err)
		sigGeneratorActors[i] = sg
		defer sg.Poison()
	}
	signer := ng.AllSigners()[0]

	alwaysChecker := rootContext.Spawn(NewAlwaysVerifierProps())
	defer alwaysChecker.Poison()

	sender := rootContext.Spawn(NewNullActorProps())
	defer sender.Poison()

	cfg := &ConflictSetRouterConfig{
		NotaryGroup:        ng,
		Signer:             signer,
		SignatureChecker:   alwaysChecker,
		SignatureSender:    sender,
		SignatureGenerator: sigGeneratorActors[0],
		CurrentStateStore:  storage.NewMemStorage(),
	}

	var conflictSetRouter *actor.PID
	fut := actor.NewFuture(5 * time.Second)

	isReadyFuture := actor.NewFuture(5 * time.Second)
	parentFunc := func(context actor.Context) {
		switch msg := context.Message().(type) {
		case *actor.Started:
			cs, err := context.SpawnNamed(NewConflictSetRouterProps(cfg), "testCSR")
			require.Nil(t, err)
			conflictSetRouter = cs
			context.Send(isReadyFuture.PID(), true)
		case *messages.CurrentStateWrapper:
			context.Send(fut.PID(), msg)
		}
	}

	parent := rootContext.Spawn(actor.PropsFromFunc(parentFunc))
	defer parent.Poison()

	trans := testhelpers.NewValidTransaction(t)
	transWrapper := fakeValidateTransaction(t, &trans)

	_, err = isReadyFuture.Result()
	require.Nil(t, err)
	rootContext.Send(conflictSetRouter, transWrapper)

	// note skipping first signer here
	for i := 1; i < len(sigGeneratorActors); i++ {
		sig, err := rootContext.RequestFuture(sigGeneratorActors[i], transWrapper, 1*time.Second).Result()
		require.Nil(t, err)
		rootContext.Send(conflictSetRouter, sig)
	}

	msg, err := fut.Result()
	require.Nil(t, err)
	assert.True(t, msg.(*messages.CurrentStateWrapper).Verified)

	// test that it cleans up the actor:
	_, ok := actor.ProcessRegistry.GetLocal(conflictSetRouter.GetId() + "/" + string(conflictSetIDToInternalID([]byte(transWrapper.ConflictSetID))))
	assert.False(t, ok)

	// test that after done it won't create a new actor
	rootContext.Send(conflictSetRouter, transWrapper)
	time.Sleep(50 * time.Millisecond)

	_, ok = actor.ProcessRegistry.GetLocal(conflictSetRouter.GetId() + "/" + string(conflictSetIDToInternalID([]byte(transWrapper.ConflictSetID))))
	assert.False(t, ok)
}

func TestHandlesDeadlocks(t *testing.T) {
	numSigners := 3
	ts := testnotarygroup.NewTestSet(t, numSigners)
	ng, err := newActorlessSystem(ts)
	require.Nil(t, err)

	rootContext := actor.EmptyRootContext

	sigGeneratorActors := make([]*actor.PID, numSigners)
	for i, signer := range ng.AllSigners() {
		sg, err := rootContext.SpawnNamed(NewSignatureGeneratorProps(signer, ng), "sigGenerator-"+signer.ID)
		require.Nil(t, err)
		sigGeneratorActors[i] = sg
		defer sg.Poison()
	}
	signer := ng.AllSigners()[0]

	alwaysChecker := rootContext.Spawn(NewAlwaysVerifierProps())
	defer alwaysChecker.Poison()

	sender := rootContext.Spawn(NewNullActorProps())
	defer sender.Poison()

	cfg := &ConflictSetRouterConfig{
		NotaryGroup:        ng,
		Signer:             signer,
		SignatureChecker:   alwaysChecker,
		SignatureSender:    sender,
		SignatureGenerator: sigGeneratorActors[0],
		CurrentStateStore:  storage.NewMemStorage(),
	}

	fut := actor.NewFuture(10 * time.Second)

	isReadyFuture := actor.NewFuture(5 * time.Second)
	parentFunc := func(context actor.Context) {
		switch msg := context.Message().(type) {
		case *actor.Started:
			cs, err := context.SpawnNamed(NewConflictSetRouterProps(cfg), "testCSR")
			require.Nil(t, err)
			context.Send(isReadyFuture.PID(), cs)
		case *messages.CurrentStateWrapper:
			context.Send(fut.PID(), msg)
		}
	}

	parent, err := rootContext.SpawnNamed(actor.PropsFromFunc(parentFunc), "THDParent")
	require.Nil(t, err)
	defer parent.Poison()

	keyBytes, err := hexutil.Decode("0xf9c0b741e7c065ea4fe4fde335c4ee575141db93236e3d86bb1c9ae6ccddf6f1")
	require.Nil(t, err)
	treeKey, err := crypto.ToECDSA(keyBytes)
	require.Nil(t, err)

	csInterface, err := isReadyFuture.Result()
	require.Nil(t, err)
	conflictSetRouter := csInterface.(*actor.PID)

	trans := make([]*messages.TransactionWrapper, len(sigGeneratorActors))
	var conflictSetID string
	for i := 0; i < len(trans); i++ {
		tr := testhelpers.NewValidTransactionWithPathAndValue(t, treeKey, "path/to/somewhere", strconv.Itoa(i))
		require.Truef(t, conflictSetID == "" || tr.ConflictSetID() == conflictSetID, "test transactions should all be in the same conflict set")
		conflictSetID = tr.ConflictSetID()
		trans[i] = fakeValidateTransaction(t, &tr)
		rootContext.Send(conflictSetRouter, trans[i])
	}
	// it's known that trans[0] is the lowest transaction,
	// this is just a sanity check
	require.True(t, string(trans[1].TransactionID) < string(trans[2].TransactionID))
	require.True(t, string(trans[1].TransactionID) < string(trans[0].TransactionID))

	// note skipping first signer here
	for i := 1; i < len(sigGeneratorActors); i++ {
		sig, err := rootContext.RequestFuture(sigGeneratorActors[i], trans[i], 1*time.Second).Result()
		require.Nil(t, err)
		rootContext.Send(conflictSetRouter, sig)
	}

	// at this point the first signer should have 3 transactions with 1 signature each and be in a deadlocked state
	// which means it should sign the lowest transaction (a different one than it did before)
	// one more signature on that same transaction should get it to quorum in the new view
	sig, err := rootContext.RequestFuture(sigGeneratorActors[1], trans[1], 1*time.Second).Result()
	require.Nil(t, err)
	rootContext.Send(conflictSetRouter, sig)

	msg, err := fut.Result()
	require.Nil(t, err)
	wrap := msg.(*messages.CurrentStateWrapper)
	assert.True(t, wrap.Verified)
	assert.Equal(t, trans[1].Transaction.NewTip, wrap.CurrentState.Signature.NewTip)
}

func TestHandlesCommitsBeforeTransactions(t *testing.T) {
	numSigners := 3
	ts := testnotarygroup.NewTestSet(t, numSigners)
	ng, err := newActorlessSystem(ts)
	require.Nil(t, err)

<<<<<<< HEAD
	sigGeneratorActors := make([]*actor.PID, numSigners)
=======
	rootContext := actor.EmptyRootContext

	sigGeneratorActors := make([]*actor.PID, numSigners, numSigners)
>>>>>>> f7ba940d
	for i, signer := range ng.AllSigners() {
		sg, err := rootContext.SpawnNamed(NewSignatureGeneratorProps(signer, ng), "sigGenerator-"+signer.ID)
		require.Nil(t, err)
		sigGeneratorActors[i] = sg
		defer sg.Poison()
	}
	signer := ng.AllSigners()[0]

	alwaysChecker := rootContext.Spawn(NewAlwaysVerifierProps())
	defer alwaysChecker.Poison()

	sender := rootContext.Spawn(NewNullActorProps())
	defer sender.Poison()

	cfg := &ConflictSetRouterConfig{
		NotaryGroup:        ng,
		Signer:             signer,
		SignatureChecker:   alwaysChecker,
		SignatureSender:    sender,
		SignatureGenerator: sigGeneratorActors[0],
		CurrentStateStore:  storage.NewMemStorage(),
	}

	fut0 := actor.NewFuture(10 * time.Second)

	isReadyFuture0 := actor.NewFuture(5 * time.Second)
	parentFunc0 := func(context actor.Context) {
		switch msg := context.Message().(type) {
		case *actor.Started:
			cs, err := context.SpawnNamed(NewConflictSetRouterProps(cfg), "testCSR0")
			require.Nil(t, err)
			context.Send(isReadyFuture0.PID(), cs)
		case *messages.CurrentStateWrapper:
			context.Send(fut0.PID(), msg)
		}
	}

	parent0, err := rootContext.SpawnNamed(actor.PropsFromFunc(parentFunc0), "THCBTParent0")
	require.Nil(t, err)
	defer parent0.Poison()

	csInterface0, err := isReadyFuture0.Result()
	require.Nil(t, err)
	conflictSetRouter0 := csInterface0.(*actor.PID)

	trans := testhelpers.NewValidTransaction(t)
	transWrapper := fakeValidateTransaction(t, &trans)

	rootContext.Send(conflictSetRouter0, transWrapper)

	// note skipping first signer here
	for i := 1; i < len(sigGeneratorActors); i++ {
		sig, err := rootContext.RequestFuture(sigGeneratorActors[i], transWrapper, 1*time.Second).Result()
		require.Nil(t, err)
		rootContext.Send(conflictSetRouter0, sig)
	}

	msg, err := fut0.Result()
	require.Nil(t, err)

	currentStateWrapper := msg.(*messages.CurrentStateWrapper)

	// setup another CSR to send the commit to first
	fut1 := actor.NewFuture(10 * time.Second)

	isReadyFuture1 := actor.NewFuture(5 * time.Second)
	parentFunc1 := func(context actor.Context) {
		switch msg := context.Message().(type) {
		case *actor.Started:
			cs, err := context.SpawnNamed(NewConflictSetRouterProps(cfg), "testCSR1")
			require.Nil(t, err)
			context.Send(isReadyFuture1.PID(), cs)
		case *messages.CurrentStateWrapper:
			context.Send(fut1.PID(), msg)
		}
	}

	parent1, err := rootContext.SpawnNamed(actor.PropsFromFunc(parentFunc1), "THCBTParent1")
	require.Nil(t, err)
	defer parent1.Poison()

	csInterface1, err := isReadyFuture1.Result()
	require.Nil(t, err)
	conflictSetRouter1 := csInterface1.(*actor.PID)

	rootContext.Send(conflictSetRouter1, &commitNotification{
		objectID: trans.ObjectID,
		store: &extmsgs.Store{
			Key:        currentStateWrapper.CurrentState.CommittedKey(),
			Value:      currentStateWrapper.Value,
			SkipNotify: currentStateWrapper.Internal,
		},
		height:     currentStateWrapper.CurrentState.Signature.Height,
		nextHeight: 0,
	})

	msg, err = fut1.Result()
	require.Nil(t, err)
	wrap := msg.(*messages.CurrentStateWrapper)
	assert.True(t, wrap.Verified)
	assert.Equal(t, trans.NewTip, wrap.CurrentState.Signature.NewTip)
}

func fakeValidateTransaction(t testing.TB, trans *extmsgs.Transaction) *messages.TransactionWrapper {
	bits, err := trans.MarshalMsg(nil)
	require.Nil(t, err)
	key := crypto.Keccak256(bits)

	wrapper := &messages.TransactionWrapper{
		TransactionID: key,
		Transaction:   trans,
		Key:           key,
		Value:         bits,
		ConflictSetID: trans.ConflictSetID(),
		PreFlight:     true,
		Accepted:      true,
		Metadata:      messages.MetadataMap{"seen": time.Now()},
	}
	return wrapper
}

func newActorlessSystem(testSet *testnotarygroup.TestSet) (*types.NotaryGroup, error) {
	ng := types.NewNotaryGroup("actorless")
	for i, signKey := range testSet.SignKeys {
		sk := signKey
		signer := types.NewLocalSigner(testSet.PubKeys[i].ToEcdsaPub(), sk)
		ng.AddSigner(signer)
	}
	return ng, nil
}

type AlwaysVerifier struct {
	middleware.LogAwareHolder
}

func NewAlwaysVerifierProps() *actor.Props {
	return actor.PropsFromProducer(func() actor.Actor {
		return new(AlwaysVerifier)
	}).WithReceiverMiddleware(
		middleware.LoggingMiddleware,
		plugin.Use(&middleware.LogPlugin{}),
	)
}

func (av *AlwaysVerifier) Receive(context actor.Context) {
	switch msg := context.Message().(type) {
	case *messages.SignatureVerification:
		msg.Verified = true
		context.Respond(msg)
	}
}

var nullActorFunc = func(_ actor.Context) {}

func NewNullActorProps() *actor.Props {
	return actor.PropsFromFunc(nullActorFunc)
}<|MERGE_RESOLUTION|>--- conflicted
+++ resolved
@@ -201,13 +201,9 @@
 	ng, err := newActorlessSystem(ts)
 	require.Nil(t, err)
 
-<<<<<<< HEAD
+	rootContext := actor.EmptyRootContext
+
 	sigGeneratorActors := make([]*actor.PID, numSigners)
-=======
-	rootContext := actor.EmptyRootContext
-
-	sigGeneratorActors := make([]*actor.PID, numSigners, numSigners)
->>>>>>> f7ba940d
 	for i, signer := range ng.AllSigners() {
 		sg, err := rootContext.SpawnNamed(NewSignatureGeneratorProps(signer, ng), "sigGenerator-"+signer.ID)
 		require.Nil(t, err)
