--- conflicted
+++ resolved
@@ -2,11 +2,8 @@
 
 import (
 	"context"
-<<<<<<< HEAD
+	"errors"
 	"fmt"
-=======
-	"errors"
->>>>>>> 28d6a935
 	"sync"
 	"time"
 
@@ -42,8 +39,8 @@
 }
 
 type snowballVoteResp struct {
-	signerID   string
-	checkpoint types.Checkpoint
+	signerID          string
+	wrappedCheckpoint *types.CheckpointWrapper
 }
 
 func newSnowballer(n *Node, height uint64, snowball *Snowball) *snowballer {
@@ -82,11 +79,16 @@
 	preferred := snb.node.mempool.Preferred()
 	snb.logger.Debugf("starting snowballer (height: %d) and preferring %v", snb.height, preferred)
 	if len(preferred) > 0 {
+		preferredBytes := make([][]byte, len(preferred))
+		for i, pref := range preferred {
+			preferredBytes[i] = pref.Bytes()
+		}
+		cp := &gossip.Checkpoint{
+			Height:           snb.height,
+			AddBlockRequests: preferredBytes,
+		}
 		snb.snowball.Prefer(&Vote{
-			Checkpoint: &types.Checkpoint{
-				Height:           snb.height,
-				AddBlockRequests: preferred,
-			},
+			Checkpoint: types.WrapCheckpoint(cp),
 		})
 		snb.logger.Debugf("preferred id: %s", snb.snowball.Preferred().ID())
 	}
@@ -117,7 +119,7 @@
 		didEarly, checkpointID := snb.earlyCommitter.HasThreshold(signerCount, snb.snowball.alpha)
 		if didEarly {
 			snb.logger.Debugf("would early commit on %s, but not", checkpointID.String())
-			checkpoint, ok := snb.cache.Get(checkpointID)
+			wrappedCheckpoint, ok := snb.cache.Get(checkpointID)
 			if !ok {
 				done <- errors.New("could not find checkpoint in the cache: should never happen")
 				return
@@ -125,8 +127,9 @@
 			// TODO: this probably shouldn't reach into snowball here,
 			// maybe it could move decided logic up to the snowballer here and others could reference this
 			// rather than having the external system dig into the the snowball instance here too.
+			cp := wrappedCheckpoint.(*types.CheckpointWrapper)
 			snb.snowball.Prefer(&Vote{
-				Checkpoint: checkpoint.(*types.Checkpoint),
+				Checkpoint: cp,
 			})
 			snb.snowball.Lock()
 			snb.snowball.decided = true
@@ -144,11 +147,7 @@
 
 	sp.LogKV("height", snb.height)
 
-<<<<<<< HEAD
-	respChan := make(chan *gossip.Checkpoint, snb.snowball.k)
-=======
 	respChan := make(chan *snowballVoteResp, snb.snowball.k)
->>>>>>> 28d6a935
 	wg := &sync.WaitGroup{}
 	for i := 0; i < snb.snowball.k; i++ {
 		wg.Add(1)
@@ -160,34 +159,25 @@
 	close(respChan)
 	votes := make([]*Vote, snb.snowball.k)
 	i := 0
-<<<<<<< HEAD
-	for checkpoint := range respChan {
-		// snb.logger.Debugf("received checkpoint: %v", checkpoint)
-
-		wrappedCheckpoint := types.WrapCheckpoint(checkpoint)
-		votes[i] = &Vote{
+	for resp := range respChan {
+		wrappedCheckpoint := resp.wrappedCheckpoint
+		vote := &Vote{
 			Checkpoint: wrappedCheckpoint,
-=======
-	for resp := range respChan {
-		checkpoint := resp.checkpoint
-		snb.logger.Debugf("checkpoint: %v", &checkpoint)
-		vote := &Vote{
-			Checkpoint: &checkpoint,
->>>>>>> 28d6a935
-		}
-		if !(len(checkpoint.AddBlockRequests) > 0 &&
-			snb.mempoolHasAllABRs(checkpoint.AddBlockRequests) &&
-			!snb.hasConflictingABRs(checkpoint.AddBlockRequests)) {
+		}
+		abrs := wrappedCheckpoint.AddBlockRequests()
+		if !(len(abrs) > 0 &&
+			snb.mempoolHasAllABRs(abrs) &&
+			!snb.hasConflictingABRs(abrs)) {
 			// nil out any votes that have ABRs we havne't heard of
 			// or if they present conflicting ABRs in the same Checkpoint
-			snb.logger.Debugf("nilling vote has all: %t, has conflicting: %t", snb.mempoolHasAllABRs(checkpoint.AddBlockRequests), snb.hasConflictingABRs(checkpoint.AddBlockRequests))
+			snb.logger.Debugf("nilling vote has all: %t, has conflicting: %t", snb.mempoolHasAllABRs(abrs), snb.hasConflictingABRs(abrs))
 			vote.Nil()
 		}
 		votes[i] = vote
 		// if the vote hasn't been nilled then we can add it to the early commiter
 		if vote.ID() != ZeroVoteID {
-			snb.logger.Debugf("received checkpoint: %v", checkpoint)
-			snb.earlyCommitter.Vote(resp.signerID, resp.checkpoint.CID())
+			snb.logger.Debugf("received checkpoint: %v", wrappedCheckpoint.Value())
+			snb.earlyCommitter.Vote(resp.signerID, wrappedCheckpoint.CID())
 		}
 
 		i++
@@ -208,11 +198,7 @@
 	// snb.logger.Debugf("counts: %v, beta: %d", snb.snowball.counts, snb.snowball.count)
 }
 
-<<<<<<< HEAD
-func (snb *snowballer) getOneRandomVote(parentCtx context.Context, wg *sync.WaitGroup, respChan chan *gossip.Checkpoint) {
-=======
 func (snb *snowballer) getOneRandomVote(parentCtx context.Context, wg *sync.WaitGroup, respChan chan *snowballVoteResp) {
->>>>>>> 28d6a935
 	sp, ctx := opentracing.StartSpanFromContext(parentCtx, "gossip4.snowballer.getOneRandomVote")
 	defer sp.Finish()
 
@@ -271,12 +257,12 @@
 		return
 	}
 
-	var checkpoint *gossip.Checkpoint
+	var wrappedCheckpoint *types.CheckpointWrapper
 
 	blkInter, ok := snb.cache.Get(id)
 	if ok {
 		sp.LogKV("cacheHit", true)
-		checkpoint = blkInter.(*gossip.Checkpoint)
+		wrappedCheckpoint = blkInter.(*types.CheckpointWrapper)
 	} else {
 		sp.LogKV("cacheHit", false)
 		blk := &gossip.Checkpoint{}
@@ -286,18 +272,14 @@
 			snb.logger.Warningf("error decoding from stream to %s: %v", signer.ID, err)
 			return
 		}
-		checkpoint = blk
-		snb.cache.Add(id, checkpoint)
-	}
-
-<<<<<<< HEAD
-	respChan <- checkpoint
-=======
+		wrappedCheckpoint = types.WrapCheckpoint(blk)
+		snb.cache.Add(id, wrappedCheckpoint)
+	}
+
 	respChan <- &snowballVoteResp{
-		signerID:   signerPeer,
-		checkpoint: *checkpoint,
-	}
->>>>>>> 28d6a935
+		signerID:          signerPeer,
+		wrappedCheckpoint: wrappedCheckpoint,
+	}
 }
 
 func cidFromBits(bits []byte) (cid.Cid, error) {
