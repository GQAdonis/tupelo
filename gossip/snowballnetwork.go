package gossip

import (
	"context"
	"errors"
	"fmt"
	"sync"
	"time"

	"github.com/opentracing/opentracing-go"

	lru "github.com/hashicorp/golang-lru"
	"github.com/ipfs/go-cid"
	cbornode "github.com/ipfs/go-ipld-cbor"
	logging "github.com/ipfs/go-log"
	"github.com/libp2p/go-msgio"
	"github.com/multiformats/go-multihash"
	"github.com/quorumcontrol/chaintree/safewrap"
	"github.com/quorumcontrol/messages/v2/build/go/gossip"
	"github.com/quorumcontrol/tupelo-go-sdk/p2p"

	"github.com/quorumcontrol/tupelo-go-sdk/gossip/types"
)

type snowballer struct {
	sync.RWMutex

	node     *Node
	snowball *Snowball
	height   uint64
	host     p2p.Node
	group    *types.NotaryGroup
	logger   logging.EventLogger
	cache    *lru.Cache

	earlyCommitter *earlyCommitter

	started bool
}

type snowballVoteResp struct {
	signerID          string
	wrappedCheckpoint *types.CheckpointWrapper
}

func newSnowballer(n *Node, height uint64, snowball *Snowball) *snowballer {
	cache, err := lru.New(50)
	if err != nil {
		panic(err)
	}
	return &snowballer{
		node:           n,
		snowball:       snowball,
		host:           n.p2pNode,
		group:          n.notaryGroup,
		logger:         n.logger,
		cache:          cache,
		height:         height,
		earlyCommitter: newEarlyCommitter(),
	}
}

func (snb *snowballer) Started() bool {
	snb.RLock()
	defer snb.RUnlock()
	return snb.started
}

// Start is idempotent and thread safe
func (snb *snowballer) Start(ctx context.Context) {
	snb.Lock()
	defer snb.Unlock()

	if snb.started {
		return
	}
	snb.started = true

	preferred := snb.node.mempool.Preferred()
	snb.logger.Debugf("starting snowballer (a: %f, k: %d, b: %d) (height: %d) and preferring %v", snb.snowball.alpha, snb.snowball.k, snb.snowball.beta, snb.height, preferred)
	if len(preferred) > 0 {
		preferredBytes := make([][]byte, len(preferred))
		for i, pref := range preferred {
			preferredBytes[i] = pref.Bytes()
		}
		cp := &gossip.Checkpoint{
			Height:           snb.height,
			AddBlockRequests: preferredBytes,
		}
		snb.snowball.Prefer(&Vote{
			Checkpoint: types.WrapCheckpoint(cp),
		})
		snb.logger.Debugf("preferred id: %s", snb.snowball.Preferred().ID())
	}

	go func() {
		done := make(chan error, 1)
		snb.run(ctx, done)

		select {
		case <-ctx.Done():
			return
		case err := <-done:
			snb.node.rootContext.Send(snb.node.pid, &snowballerDone{err: err, ctx: ctx})
		}
	}()

}

func (snb *snowballer) run(startCtx context.Context, done chan error) {
	sp := opentracing.StartSpan("gossip4.snowballer.start")
	defer sp.Finish()
	ctx := opentracing.ContextWithSpan(startCtx, sp)

	signerCount := int(snb.group.Size())

	for !snb.snowball.Decided() {
		snb.doTick(ctx)
		didEarly, checkpointID := snb.earlyCommitter.HasThreshold(signerCount, snb.snowball.alpha)
		if didEarly {
			snb.logger.Debugf("would early commit on %s, but not", checkpointID.String())
			wrappedCheckpoint, ok := snb.cache.Get(checkpointID)
			if !ok {
				done <- errors.New("could not find checkpoint in the cache: should never happen")
				return
			}
			// TODO: this probably shouldn't reach into snowball here,
			// maybe it could move decided logic up to the snowballer here and others could reference this
			// rather than having the external system dig into the the snowball instance here too.
			cp := wrappedCheckpoint.(*types.CheckpointWrapper)
			snb.snowball.Prefer(&Vote{
				Checkpoint: cp,
			})
			snb.snowball.Lock()
			snb.snowball.decided = true
			snb.snowball.Unlock()
		}
	}

	done <- nil
}

func (snb *snowballer) doTick(startCtx context.Context) {
	sp := opentracing.StartSpan("gossip4.snowballer.tick", opentracing.FollowsFrom(opentracing.SpanFromContext(startCtx).Context()))
	defer sp.Finish()
	ctx := opentracing.ContextWithSpan(startCtx, sp)

	sp.LogKV("height", snb.height)

	respChan := make(chan *snowballVoteResp, snb.snowball.k)
	wg := &sync.WaitGroup{}
	for i := 0; i < snb.snowball.k; i++ {
		wg.Add(1)
		go func() {
			snb.getOneRandomVote(ctx, wg, respChan)
		}()
	}
	wg.Wait()
	close(respChan)
	votes := make([]*Vote, snb.snowball.k)
	i := 0
	for resp := range respChan {
		wrappedCheckpoint := resp.wrappedCheckpoint
		vote := &Vote{
			Checkpoint: wrappedCheckpoint,
		}
<<<<<<< HEAD
		abrs := wrappedCheckpoint.AddBlockRequests()
		if !(len(abrs) > 0 &&
			snb.mempoolHasAllABRs(abrs) &&
			!snb.hasConflictingABRs(abrs)) {
=======
		if len(checkpoint.AddBlockRequests) == 0 ||
			!(snb.mempoolHasAllABRs(checkpoint.AddBlockRequests)) ||
			snb.hasConflictingABRs(checkpoint.AddBlockRequests) {
>>>>>>> 2c18a33d
			// nil out any votes that have ABRs we havne't heard of
			// or if they present conflicting ABRs in the same Checkpoint
			snb.logger.Debugf("nilling vote has all: %t, has conflicting: %t", snb.mempoolHasAllABRs(abrs), snb.hasConflictingABRs(abrs))
			vote.Nil()
		}
		votes[i] = vote
		// if the vote hasn't been nilled then we can add it to the early commiter
		if vote.ID() != ZeroVoteID {
			snb.logger.Debugf("received checkpoint: %v", wrappedCheckpoint.Value())
			snb.earlyCommitter.Vote(resp.signerID, wrappedCheckpoint.CID())
		}

		i++
	}

	if i < len(votes) {
		for j := i; j < len(votes); j++ {
			v := &Vote{}
			v.Nil()
			votes[j] = v
		}
	}

	votes = calculateTallies(votes)
	// snb.logger.Debugf("votes: %s", spew.Sdump(votes))

	snb.snowball.Tick(ctx, votes)
	// snb.logger.Debugf("counts: %v, beta: %d", snb.snowball.counts, snb.snowball.count)
}

func (snb *snowballer) getOneRandomVote(parentCtx context.Context, wg *sync.WaitGroup, respChan chan *snowballVoteResp) {
	sp, ctx := opentracing.StartSpanFromContext(parentCtx, "gossip4.snowballer.getOneRandomVote")
	defer sp.Finish()

	var signer *types.Signer
	var signerPeer string
	defer wg.Done()

	for signer == nil || signerPeer == snb.host.Identity() {
		signer = snb.group.GetRandomSigner()
		peerID, _ := p2p.PeerIDFromPublicKey(signer.DstKey)
		signerPeer = peerID.Pretty()
	}
	snb.logger.Debugf("snowballing with %s", signerPeer)
	sp.LogKV("signerPeer", signerPeer)

	s, err := snb.host.NewStream(ctx, signer.DstKey, gossipProtocol)
	if err != nil {
		sp.LogKV("error", err.Error())
		snb.logger.Warningf("error creating stream to %s: %v", signer.ID, err)
		if s != nil {
			s.Close()
		}
		return
	}
	defer s.Close()

	sw := &safewrap.SafeWrap{}
	wrapped := sw.WrapObject(snb.height)

	if err := s.SetDeadline(time.Now().Add(2 * time.Second)); err != nil {
		sp.LogKV("error", err.Error())
		snb.logger.Errorf("error setting deadline: %v", err) // TODO: do we need to do anything about this error?
		return
	}

	writer := msgio.NewVarintWriter(s)
	err = writer.WriteMsg(wrapped.RawData())
	if err != nil {
		sp.LogKV("error", err.Error())
		snb.logger.Warningf("error writing to stream to %s: %v", signer.ID, err)
		return
	}

	reader := msgio.NewVarintReader(s)
	bits, err := reader.ReadMsg()
	if err != nil {
		sp.LogKV("error", err.Error())
		snb.logger.Warningf("error reading from stream to %s: %v", signer.ID, err)
		return
	}

	id, err := cidFromBits(bits)
	if err != nil {
		sp.LogKV("error", err.Error())
		snb.logger.Warningf("error creating bits to %s: %v", signer.ID, err)
		return
	}

	var wrappedCheckpoint *types.CheckpointWrapper

	blkInter, ok := snb.cache.Get(id)
	if ok {
		sp.LogKV("cacheHit", true)
		wrappedCheckpoint = blkInter.(*types.CheckpointWrapper)
	} else {
		sp.LogKV("cacheHit", false)
		blk := &gossip.Checkpoint{}
		err = cbornode.DecodeInto(bits, blk)
		if err != nil {
			sp.LogKV("error", err.Error())
			snb.logger.Warningf("error decoding from stream to %s: %v", signer.ID, err)
			return
		}
		wrappedCheckpoint = types.WrapCheckpoint(blk)
		snb.cache.Add(id, wrappedCheckpoint)
	}

	respChan <- &snowballVoteResp{
		signerID:          signerPeer,
		wrappedCheckpoint: wrappedCheckpoint,
	}
}

func cidFromBits(bits []byte) (cid.Cid, error) {
	hash, err := multihash.Sum(bits, multihash.SHA2_256, -1)
	if err != nil {
		return cid.Undef, err
	}
	return cid.NewCidV1(cid.DagCBOR, hash), nil
}

func (snb *snowballer) mempoolHasAllABRs(abrCIDs [][]byte) bool {
	hasAll := true
	for _, cidBytes := range abrCIDs {
		abrCID, err := cid.Cast(cidBytes)
		if err != nil {
			panic(fmt.Errorf("error casting add block request cid: %v", err))
		}

		ok := snb.node.mempool.Contains(abrCID)
		if !ok {
			snb.logger.Debugf("missing tx: %s", abrCID.String())
			snb.node.rootContext.Send(snb.node.syncerPid, abrCID)
			// the reason to not just return false here is that we want
			// to continue to loop over all the Txs in order to sync the ones we don't have
			hasAll = false
		}
	}
	snb.logger.Debugf("hasAllABRs: %t", hasAll)
	return hasAll
}

// this checks to make sure the block coming in doesn't have any conflicting transactions
func (snb *snowballer) hasConflictingABRs(abrCIDs [][]byte) bool {
	csIds := make(map[mempoolConflictSetID]struct{})
	for _, cidBytes := range abrCIDs {
		abrCID, err := cid.Cast(cidBytes)
		if err != nil {
			panic(fmt.Errorf("error casting add block request cid: %v", err))
		}

		wrapper := snb.node.mempool.Get(abrCID)
		if wrapper == nil {
			snb.logger.Errorf("had a null transaction ( %s ) from a block in the mempool, this shouldn't happen", abrCID.String())
			return true
		}
		conflictSetID := toConflictSetID(wrapper.AddBlockRequest)
		_, ok := csIds[conflictSetID]
		if ok {
			snb.logger.Debugf("hasConflicting: true")
			return true
		}
		csIds[conflictSetID] = struct{}{}
	}
	snb.logger.Debugf("hasConflicting: false")
	return false
}

type snowballerDone struct {
	err error
	ctx context.Context
}<|MERGE_RESOLUTION|>--- conflicted
+++ resolved
@@ -164,16 +164,10 @@
 		vote := &Vote{
 			Checkpoint: wrappedCheckpoint,
 		}
-<<<<<<< HEAD
 		abrs := wrappedCheckpoint.AddBlockRequests()
-		if !(len(abrs) > 0 &&
-			snb.mempoolHasAllABRs(abrs) &&
-			!snb.hasConflictingABRs(abrs)) {
-=======
-		if len(checkpoint.AddBlockRequests) == 0 ||
-			!(snb.mempoolHasAllABRs(checkpoint.AddBlockRequests)) ||
-			snb.hasConflictingABRs(checkpoint.AddBlockRequests) {
->>>>>>> 2c18a33d
+		if len(abrs) == 0 ||
+			!(snb.mempoolHasAllABRs(abrs)) ||
+			snb.hasConflictingABRs(abrs) {
 			// nil out any votes that have ABRs we havne't heard of
 			// or if they present conflicting ABRs in the same Checkpoint
 			snb.logger.Debugf("nilling vote has all: %t, has conflicting: %t", snb.mempoolHasAllABRs(abrs), snb.hasConflictingABRs(abrs))
