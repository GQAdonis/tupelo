--- conflicted
+++ resolved
@@ -425,43 +425,9 @@
 			n.handleStream(actorContext, msg)
 		}()
 	case *startSnowball:
-<<<<<<< HEAD
-		if !n.snowballer.Started() {
-			go func() {
-				preferred := n.mempool.Preferred()
-				n.logger.Debugf("starting snowballer and preferring %v", preferred)
-				preferredBytes := make([][]byte, len(preferred))
-				for i, pref := range preferred {
-					preferredBytes[i] = pref.Bytes()
-				}
-				cp := &gossip.Checkpoint{
-					Height:           n.rounds.Current().height,
-					AddBlockRequests: preferredBytes,
-				}
-				n.snowballer.snowball.Prefer(&Vote{
-					Checkpoint: types.WrapCheckpoint(cp),
-				})
-				n.logger.Debugf("preferred id: %s", n.snowballer.snowball.Preferred().ID())
-				done := make(chan error, 1)
-				n.snowballer.start(msg.ctx, done)
-				select {
-				case <-msg.ctx.Done():
-					return
-				case err := <-done:
-					n.rootContext.Send(n.pid, &snowballerDone{err: err, ctx: msg.ctx})
-				}
-			}()
-		}
-
-	case *snowballTicker:
-		if !n.snowballer.Started() && n.mempool.Length() > 0 {
-			actorContext.Send(actorContext.Self(), &startSnowball{ctx: msg.ctx})
-		}
-=======
 		n.snowballer.Start(msg.ctx)
 	default:
 		n.logger.Debugf("snowball actor received other %T message: %+v", msg, msg)
->>>>>>> 28d6a935
 	}
 }
 
