--- conflicted
+++ resolved
@@ -21,57 +21,8 @@
 	return host
 }
 
-<<<<<<< HEAD
-func bootstrapAddresses(bootstrapHost *Host) []string {
-	addresses := bootstrapHost.Addresses()
-	for _, addr := range addresses {
-		addrStr := addr.String()
-		if strings.Contains(addrStr, "127.0.0.1") {
-			return []string{addrStr}
-		}
-	}
-	return nil
-}
-
-func TestBootstrap(t *testing.T) {
-	ctx, cancel := context.WithCancel(context.Background())
-	defer cancel()
-
-	bootstrap := NewTestHost(ctx, t)
-	host := NewTestHost(ctx, t)
-	_, err := host.Bootstrap(bootstrapAddresses(bootstrap))
-	assert.Nil(t, err)
-}
-func TestSend(t *testing.T) {
-	ctx, cancel := context.WithCancel(context.Background())
-	defer cancel()
-
-	bootstrap := NewTestHost(ctx, t)
-
-	host := NewTestHost(ctx, t)
-	_, err := host.Bootstrap(bootstrapAddresses(bootstrap))
-	assert.Nil(t, err)
-
-	host2 := NewTestHost(ctx, t)
-
-	_, err = host2.Bootstrap(bootstrapAddresses(bootstrap))
-	assert.Nil(t, err)
-
-	msgs := make(chan []byte, 1)
-
-	host2.SetStreamHandler("test/protocol", func(s net.Stream) {
-		data, err := ioutil.ReadAll(s)
-		if err != nil {
-			fmt.Printf("error reading: %v", err)
-		}
-		s.Close()
-		msgs <- data
-	})
-
-	host.Send(host2.publicKey, "test/protocol", []byte("hi"))
-
-	received := <-msgs
-	assert.Len(t, received, 2)
+func TestHost(t *testing.T) {
+	NodeTests(t, LibP2PNodeGenerator)
 }
 
 func TestUnmarshal31ByteKey(t *testing.T) {
@@ -90,8 +41,4 @@
 	require.Nil(t, err)
 
 	assert.Equal(t, crypto.CompressPubkey(&key.PublicKey), libP2PPub)
-=======
-func TestHost(t *testing.T) {
-	NodeTests(t, LibP2PNodeGenerator)
->>>>>>> 41e1268b
 }