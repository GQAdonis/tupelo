--- conflicted
+++ resolved
@@ -175,19 +175,6 @@
 			}
 		}
 
-<<<<<<< HEAD
-=======
-		logLevel, err := getLogLevel(logLvlName)
-		if err != nil {
-			panic(err.Error())
-		}
-		log.Root().SetHandler(log.LvlFilterHandler(log.Lvl(logLevel), log.StreamHandler(os.Stderr, log.TerminalFormat(true))))
-		err = ipfslogging.SetLogLevel("*", strings.ToUpper(logLvlName))
-		if err != nil {
-			fmt.Println("unknown ipfs log level")
-		}
-
->>>>>>> cfeda9ad
 		gossip3.SetLogLevel(zapLogLevels[logLvlName])
 	},
 	Run: func(cmd *cobra.Command, args []string) {
