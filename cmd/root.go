--- conflicted
+++ resolved
@@ -174,22 +174,8 @@
 				bootstrapPublicKeys = publicKeys
 			}
 		}
-<<<<<<< HEAD
-		log.Info("loaded public keys", "count", len(bootstrapPublicKeys))
-=======
-
-		logLevel, err := getLogLevel(logLvlName)
-		if err != nil {
-			panic(err.Error())
-		}
-		log.Root().SetHandler(log.LvlFilterHandler(log.Lvl(logLevel), log.StreamHandler(os.Stderr, log.TerminalFormat(true))))
-		err = ipfslogging.SetLogLevel("*", strings.ToUpper(logLvlName))
-		if err != nil {
-			fmt.Println("unknown ipfs log level")
-		}
 
 		gossip3.SetLogLevel(zapLogLevels[logLvlName])
->>>>>>> e07233d6
 	},
 	Run: func(cmd *cobra.Command, args []string) {
 		if newKeysFile != "" {
