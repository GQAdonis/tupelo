--- conflicted
+++ resolved
@@ -23,12 +23,8 @@
 
 	pubSubSystem := remote.NewSimulatedPubSub()
 	ng := types.NewNotaryGroup("ohhijusttesting")
-<<<<<<< HEAD
-	cli := client.New(ng)
+	cli := client.New(ng, pubSubSystem)
 	ctx := context.Background()
-=======
-	cli := client.New(ng, pubSubSystem)
->>>>>>> d403b57c
 
 	grpcServer, err := ServeInsecure(path, cli, 0)
 	require.Nil(t, err)
