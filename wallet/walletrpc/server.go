package walletrpc

import (
	"fmt"
	"log"
	"net"
	"net/http"
	"strconv"
	"strings"

	"github.com/ethereum/go-ethereum/crypto"
	"github.com/grpc-ecosystem/grpc-gateway/runtime"
	"github.com/improbable-eng/grpc-web/go/grpcweb"
	cbornode "github.com/ipfs/go-ipld-cbor"
	gossip3client "github.com/quorumcontrol/tupelo-go-client/client"
	"github.com/quorumcontrol/tupelo-go-client/consensus"
	"github.com/quorumcontrol/tupelo/wallet"
	"github.com/quorumcontrol/tupelo/wallet/adapters"
	"golang.org/x/net/context"
	"google.golang.org/grpc"
	"google.golang.org/grpc/codes"
	"google.golang.org/grpc/credentials"
	"google.golang.org/grpc/metadata"
	"google.golang.org/grpc/reflection"
	"google.golang.org/grpc/status"
)

const (
<<<<<<< HEAD
	defaultWebPort    = ":50050"
	defaultRpcPort    = ":50051"
	walletMetaKey     = "wallet"
	passphraseMetaKey = "passphrase"
=======
	defaultWebPort = ":50050"
>>>>>>> 07933126
)

type server struct {
	client      *gossip3client.Client
	storagePath string
}

type walletCredentials struct {
	wallet     string
	passphrase string
}

func getWalletCredentials(ctx context.Context) (*walletCredentials, error) {
	meta, ok := metadata.FromIncomingContext(ctx)
	if !ok {
		return nil, fmt.Errorf("error getting wallet credentials")
	}

	w, ok := meta[walletMetaKey]
	if !ok {
		return nil, fmt.Errorf("no wallet name in credentials")
	}

	p, ok := meta[passphraseMetaKey]
	if !ok {
		return nil, fmt.Errorf("no passphrase in credentials")
	}

	return &walletCredentials{
		wallet:     w[0],
		passphrase: p[0],
	}, nil
}

func (s *server) Register(ctx context.Context, req *RegisterWalletRequest) (*RegisterWalletResponse, error) {
	creds, err := getWalletCredentials(ctx)
	if err != nil {
		return nil, err
	}

	session, err := NewSession(s.storagePath, creds.wallet, s.client)
	if err != nil {
		return nil, err
	}
	defer session.Stop()

	err = session.CreateWallet(creds.passphrase)
	if err != nil {
		if _, ok := err.(*wallet.CreateExistingWalletError); ok {
			msg := fmt.Sprintf("wallet %v already exists", creds.wallet)
			return nil, status.Error(codes.AlreadyExists, msg)
		}
		return nil, fmt.Errorf("error creating wallet: %v", err)
	}

	return &RegisterWalletResponse{
		WalletName: creds.wallet,
	}, nil
}

func (s *server) GenerateKey(ctx context.Context, req *GenerateKeyRequest) (*GenerateKeyResponse, error) {
	creds, err := getWalletCredentials(ctx)
	if err != nil {
		return nil, err
	}

	session, err := NewSession(s.storagePath, creds.wallet, s.client)
	if err != nil {
		return nil, err
	}

	err = session.Start(creds.passphrase)
	if err != nil {
		return nil, fmt.Errorf("error starting session: %v", err)
	}

	defer session.Stop()

	key, err := session.GenerateKey()
	if err != nil {
		return nil, err
	}

	addr := crypto.PubkeyToAddress(key.PublicKey)
	return &GenerateKeyResponse{
		KeyAddr: addr.String(),
	}, nil
}

func (s *server) ListKeys(ctx context.Context, req *ListKeysRequest) (*ListKeysResponse, error) {
	creds, err := getWalletCredentials(ctx)
	if err != nil {
		return nil, err
	}

	session, err := NewSession(s.storagePath, creds.wallet, s.client)
	if err != nil {
		return nil, err
	}

	err = session.Start(creds.passphrase)
	if err != nil {
		return nil, fmt.Errorf("error starting session: %v", err)
	}

	defer session.Stop()

	keys, err := session.ListKeys()
	if err != nil {
		return nil, err
	}

	return &ListKeysResponse{
		KeyAddrs: keys,
	}, nil
}

func (s *server) parseStorageAdapter(c *StorageAdapterConfig) (*adapters.Config, error) {
	// Default adapters.Config is set in session.go
	if c == nil {
		return nil, nil
	}

	switch config := c.AdapterConfig.(type) {
	case *StorageAdapterConfig_Badger:
		return &adapters.Config{
			Adapter: adapters.BadgerStorageAdapterName,
			Arguments: map[string]interface{}{
				"path": config.Badger.Path,
			},
		}, nil
	case *StorageAdapterConfig_Ipld:
		return &adapters.Config{
			Adapter: adapters.IpldStorageAdapterName,
			Arguments: map[string]interface{}{
				"path":    config.Ipld.Path,
				"address": config.Ipld.Address,
				"online":  !config.Ipld.Offline,
			},
		}, nil
	default:
		return nil, fmt.Errorf("Unsupported storage adapter sepcified")
	}
}

func (s *server) CreateChainTree(ctx context.Context, req *GenerateChainRequest) (*GenerateChainResponse, error) {
	creds, err := getWalletCredentials(ctx)
	if err != nil {
		return nil, err
	}

	session, err := NewSession(s.storagePath, creds.wallet, s.client)
	if err != nil {
		return nil, err
	}

	err = session.Start(creds.passphrase)
	if err != nil {
		return nil, fmt.Errorf("error starting session: %v", err)
	}

	defer session.Stop()

	storageAdapterConfig, err := s.parseStorageAdapter(req.StorageAdapter)
	if err != nil {
		return nil, err
	}

	chain, err := session.CreateChain(req.KeyAddr, storageAdapterConfig)
	if err != nil {
		return nil, err
	}

	id, err := chain.Id()
	if err != nil {
		return nil, err
	}

	return &GenerateChainResponse{
		ChainId: id,
	}, nil
}

func (s *server) ExportChainTree(ctx context.Context, req *ExportChainRequest) (*ExportChainResponse, error) {
	creds, err := getWalletCredentials(ctx)
	if err != nil {
		return nil, err
	}

	session, err := NewSession(s.storagePath, creds.wallet, s.client)
	if err != nil {
		return nil, err
	}

	err = session.Start(creds.passphrase)
	if err != nil {
		return nil, fmt.Errorf("error starting session: %v", err)
	}

	defer session.Stop()

	serializedChain, err := session.ExportChain(req.ChainId)
	if err != nil {
		return nil, err
	}

	return &ExportChainResponse{
		ChainTree: serializedChain,
	}, nil
}

func (s *server) ImportChainTree(ctx context.Context, req *ImportChainRequest) (*ImportChainResponse, error) {
	creds, err := getWalletCredentials(ctx)
	if err != nil {
		return nil, err
	}

	session, err := NewSession(s.storagePath, creds.wallet, s.client)
	if err != nil {
		return nil, err
	}

	err = session.Start(creds.passphrase)
	if err != nil {
		return nil, fmt.Errorf("error starting session: %v", err)
	}

	defer session.Stop()

	storageAdapterConfig, err := s.parseStorageAdapter(req.StorageAdapter)
	if err != nil {
		return nil, err
	}

	chain, err := session.ImportChain(req.ChainTree, storageAdapterConfig)

	if err != nil {
		return nil, err
	}

	chainId, err := chain.Id()
	if err != nil {
		return nil, err
	}

	return &ImportChainResponse{
		ChainId: chainId,
	}, nil
}

func (s *server) ListChainIds(ctx context.Context, req *ListChainIdsRequest) (*ListChainIdsResponse, error) {
	creds, err := getWalletCredentials(ctx)
	if err != nil {
		return nil, err
	}

	session, err := NewSession(s.storagePath, creds.wallet, s.client)
	if err != nil {
		return nil, err
	}

	err = session.Start(creds.passphrase)
	if err != nil {
		return nil, fmt.Errorf("error starting session: %v", err)
	}

	defer session.Stop()

	ids, err := session.GetChainIds()
	if err != nil {
		return nil, err
	}

	return &ListChainIdsResponse{
		ChainIds: ids,
	}, nil
}

func (s *server) GetTip(ctx context.Context, req *GetTipRequest) (*GetTipResponse, error) {
	creds, err := getWalletCredentials(ctx)
	if err != nil {
		return nil, err
	}

	session, err := NewSession(s.storagePath, creds.wallet, s.client)
	if err != nil {
		return nil, err
	}

	err = session.Start(creds.passphrase)
	if err != nil {
		return nil, fmt.Errorf("error starting session: %v", err)
	}

	defer session.Stop()

	tipCid, err := session.GetTip(req.ChainId)
	if err != nil {
		return nil, err
	}

	return &GetTipResponse{
		Tip: tipCid.String(),
	}, nil
}

func (s *server) SetOwner(ctx context.Context, req *SetOwnerRequest) (*SetOwnerResponse, error) {
	creds, err := getWalletCredentials(ctx)
	if err != nil {
		return nil, err
	}

	session, err := NewSession(s.storagePath, creds.wallet, s.client)
	if err != nil {
		return nil, err
	}

	err = session.Start(creds.passphrase)
	if err != nil {
		return nil, fmt.Errorf("error starting session: %v", err)
	}

	defer session.Stop()

	newTip, err := session.SetOwner(req.ChainId, req.KeyAddr, req.NewOwnerKeys)
	if err != nil {
		return nil, err
	}

	return &SetOwnerResponse{
		Tip: newTip.String(),
	}, nil
}

func (s *server) SetData(ctx context.Context, req *SetDataRequest) (*SetDataResponse, error) {
	creds, err := getWalletCredentials(ctx)
	if err != nil {
		return nil, err
	}

	session, err := NewSession(s.storagePath, creds.wallet, s.client)
	if err != nil {
		return nil, err
	}

	err = session.Start(creds.passphrase)
	if err != nil {
		return nil, fmt.Errorf("error starting session: %v", err)
	}

	defer session.Stop()

	tipCid, err := session.SetData(req.ChainId, req.KeyAddr, req.Path, req.Value)
	if err != nil {
		return nil, err
	}

	return &SetDataResponse{
		Tip: tipCid.String(),
	}, nil
}

func (s *server) Resolve(ctx context.Context, req *ResolveRequest) (*ResolveResponse, error) {
	creds, err := getWalletCredentials(ctx)
	if err != nil {
		return nil, err
	}

	session, err := NewSession(s.storagePath, creds.wallet, s.client)
	if err != nil {
		return nil, err
	}

	err = session.Start(creds.passphrase)
	if err != nil {
		return nil, fmt.Errorf("error starting session: %v", err)
	}

	defer session.Stop()

	pathSegments, err := consensus.DecodePath(req.Path)
	if err != nil {
		return nil, fmt.Errorf("bad path: %v", err)
	}

	data, remainingSegments, err := session.Resolve(req.ChainId, pathSegments)
	if err != nil {
		return nil, err
	}

	remainingPath := strings.Join(remainingSegments, "/")
	dataBytes, err := cbornode.DumpObject(data)
	if err != nil {
		return nil, err
	}

	return &ResolveResponse{
		RemainingPath: remainingPath,
		Data:          dataBytes,
	}, nil
}

<<<<<<< HEAD
func (s *server) EstablishCoin(ctx context.Context, req *EstablishCoinRequest) (*EstablishCoinResponse, error) {
	creds, err := getWalletCredentials(ctx)
=======
func (s *server) EstablishToken(ctx context.Context, req *EstablishTokenRequest) (*EstablishTokenResponse, error) {
	session, err := NewSession(s.storagePath, req.Creds.WalletName, s.Client)
>>>>>>> 07933126
	if err != nil {
		return nil, err
	}

	session, err := NewSession(s.storagePath, creds.wallet, s.client)
	if err != nil {
		return nil, err
	}

	err = session.Start(creds.passphrase)
	if err != nil {
		return nil, fmt.Errorf("error starting session: %v", err)
	}

	defer session.Stop()

	tipCid, err := session.EstablishToken(req.ChainId, req.KeyAddr, req.TokenName, req.Maximum)
	if err != nil {
		return nil, err
	}

	return &EstablishTokenResponse{
		Tip: tipCid.String(),
	}, nil
}

<<<<<<< HEAD
func (s *server) MintCoin(ctx context.Context, req *MintCoinRequest) (*MintCoinResponse, error) {
	creds, err := getWalletCredentials(ctx)
	if err != nil {
		return nil, err
	}

	session, err := NewSession(s.storagePath, creds.wallet, s.client)
=======
func (s *server) MintToken(ctx context.Context, req *MintTokenRequest) (*MintTokenResponse, error) {
	session, err := NewSession(s.storagePath, req.Creds.WalletName, s.Client)
>>>>>>> 07933126
	if err != nil {
		return nil, err
	}

	err = session.Start(creds.passphrase)
	if err != nil {
		return nil, fmt.Errorf("error starting session: %v", err)
	}

	defer session.Stop()

	tipCid, err := session.MintToken(req.ChainId, req.KeyAddr, req.TokenName, req.Amount)
	if err != nil {
		return nil, err
	}

	return &MintTokenResponse{
		Tip: tipCid.String(),
	}, nil
}

<<<<<<< HEAD
func startServer(grpcServer *grpc.Server, storagePath string, client *gossip3client.Client) (*grpc.Server, error) {
	log.Printf("Starting Tupelo RPC server, listening on port %v\n", defaultRpcPort)

	listener, err := net.Listen("tcp", defaultRpcPort)
=======
func startServer(grpcServer *grpc.Server, storagePath string, client *gossip3client.Client,
	port int) (*grpc.Server, error) {
	fmt.Println("Starting Tupelo RPC server")

	// By providing port 0 to net.Listen, we get a randomized one
	if port <= 0 {
		port = 0
	}
	listener, err := net.Listen("tcp", fmt.Sprintf(":%d", port))
>>>>>>> 07933126
	if err != nil {
		log.Printf("Failed to open listener: %s", err)
		return nil, fmt.Errorf("failed to open listener: %s", err)
	}

	if port == 0 {
		comps := strings.Split(listener.Addr().String(), ":")
		port, err = strconv.Atoi(comps[len(comps)-1])
		if err != nil {
			return nil, err
		}
	}

	s := &server{
		client:      client,
		storagePath: storagePath,
	}

	RegisterWalletRPCServiceServer(grpcServer, s)
	reflection.Register(grpcServer)

	go func() {
<<<<<<< HEAD
=======
		fmt.Println("Listening on port", port)
>>>>>>> 07933126
		err := grpcServer.Serve(listener)
		if err != nil {
			log.Printf("error serving: %v", err)
		}
	}()
	return grpcServer, nil
}

// Start gRPC unsecured server.
// Passing 0 for port means to pick any available port.
func ServeInsecure(storagePath string, client *gossip3client.Client, port int) (
	*grpc.Server, error) {
	grpcServer, err := startServer(grpc.NewServer(), storagePath, client, port)
	if err != nil {
		return nil, fmt.Errorf("error starting: %v", err)
	}
	return grpcServer, nil
}

// Start gRPC server secured with TLS.
// Passing 0 for port means to pick any available port.
func ServeTLS(storagePath string, client *gossip3client.Client, certFile string, keyFile string,
	port int) (*grpc.Server, error) {
	creds, err := credentials.NewServerTLSFromFile(certFile, keyFile)
	if err != nil {
		return nil, fmt.Errorf("failed to create server TLS credentials from cert %s and key %s: %s",
			certFile, keyFile, err)
	}

	credsOption := grpc.Creds(creds)
	grpcServer := grpc.NewServer(credsOption)

	return startServer(grpcServer, storagePath, client, port)
}

func ServeWebInsecure(ctx context.Context, grpcServer *grpc.Server) (*http.Server, error) {
	opts := []grpc.DialOption{grpc.WithInsecure()}
	s, err := createGrpcWeb(ctx, grpcServer, defaultWebPort, opts)
	if err != nil {
		return nil, fmt.Errorf("error creating GRPC server: %v", err)
	}

	go func() {
		fmt.Println("grpc-web listening on port", defaultWebPort)
		err := s.ListenAndServe()
		if err != nil {
			log.Printf("error listening: %v", err)
		}
	}()

	return s, nil
}

func ServeWebTLS(ctx context.Context, grpcServer *grpc.Server, certFile string, keyFile string) (*http.Server, error) {
	creds, err := credentials.NewClientTLSFromFile(certFile, grpcHost())
	if err != nil {
		return nil, fmt.Errorf("error loading TLS credentials: %v", err)
	}

	opts := []grpc.DialOption{grpc.WithTransportCredentials(creds)}

	s, err := createGrpcWeb(ctx, grpcServer, defaultWebPort, opts)
	if err != nil {
		return nil, fmt.Errorf("error creating GRPC server: %v", err)
	}
	go func() {
		fmt.Println("grpc-web listening on port", defaultWebPort)
		err := s.ListenAndServeTLS(certFile, keyFile)
		if err != nil {
			log.Printf("error listening: %v", err)
		}
	}()
	return s, nil
}

func createGrpcWeb(ctx context.Context, grpcServer *grpc.Server, port string, opts []grpc.DialOption) (*http.Server, error) {
	ctx, cancel := context.WithCancel(ctx)
	defer cancel()

	httpHandler, err := httpProxyHandler(ctx, opts)
	if err != nil {
		return nil, err
	}

	webWrappedGrpc := grpcweb.WrapServer(grpcServer)

	handler := http.HandlerFunc(func(resp http.ResponseWriter, req *http.Request) {
		if webWrappedGrpc.IsGrpcWebRequest(req) {
			webWrappedGrpc.ServeHTTP(resp, req)
			return
		} else if req.Method == "OPTIONS" {
			headers := resp.Header()
			headers.Add("Access-Control-Allow-Origin", "*")
			headers.Add("Access-Control-Allow-Headers", "*")
			headers.Add("Access-Control-Allow-Methods", "GET, PUT, POST, OPTIONS")
			resp.WriteHeader(http.StatusOK)
		} else {
			httpHandler.ServeHTTP(resp, req)
			return
		}
	})

	s := &http.Server{
		Addr:    port,
		Handler: handler,
	}
	return s, nil
}

func httpProxyHandler(ctx context.Context, opts []grpc.DialOption) (*runtime.ServeMux, error) {
	rpcHost := grpcHost()

	credMetadata := runtime.WithMetadata(func(ctx context.Context, req *http.Request) metadata.MD {
		wallet, passphrase, _ := req.BasicAuth()
		return metadata.Pairs(walletMetaKey, wallet, passphraseMetaKey, passphrase)
	})
	mux := runtime.NewServeMux(credMetadata)

	err := RegisterWalletRPCServiceHandlerFromEndpoint(ctx, mux, rpcHost, opts)
	if err != nil {
		return nil, fmt.Errorf("error starting HTTP proxy server: %v", err)
	}

	return mux, nil
}

func grpcHost() string {
	return "localhost:" + defaultRpcPort
}<|MERGE_RESOLUTION|>--- conflicted
+++ resolved
@@ -26,14 +26,9 @@
 )
 
 const (
-<<<<<<< HEAD
 	defaultWebPort    = ":50050"
-	defaultRpcPort    = ":50051"
 	walletMetaKey     = "wallet"
 	passphraseMetaKey = "passphrase"
-=======
-	defaultWebPort = ":50050"
->>>>>>> 07933126
 )
 
 type server struct {
@@ -436,13 +431,8 @@
 	}, nil
 }
 
-<<<<<<< HEAD
-func (s *server) EstablishCoin(ctx context.Context, req *EstablishCoinRequest) (*EstablishCoinResponse, error) {
-	creds, err := getWalletCredentials(ctx)
-=======
 func (s *server) EstablishToken(ctx context.Context, req *EstablishTokenRequest) (*EstablishTokenResponse, error) {
-	session, err := NewSession(s.storagePath, req.Creds.WalletName, s.Client)
->>>>>>> 07933126
+	creds, err := getWalletCredentials(ctx)
 	if err != nil {
 		return nil, err
 	}
@@ -469,18 +459,13 @@
 	}, nil
 }
 
-<<<<<<< HEAD
-func (s *server) MintCoin(ctx context.Context, req *MintCoinRequest) (*MintCoinResponse, error) {
-	creds, err := getWalletCredentials(ctx)
-	if err != nil {
-		return nil, err
-	}
-
-	session, err := NewSession(s.storagePath, creds.wallet, s.client)
-=======
 func (s *server) MintToken(ctx context.Context, req *MintTokenRequest) (*MintTokenResponse, error) {
-	session, err := NewSession(s.storagePath, req.Creds.WalletName, s.Client)
->>>>>>> 07933126
+	creds, err := getWalletCredentials(ctx)
+	if err != nil {
+		return nil, err
+	}
+
+	session, err := NewSession(s.storagePath, creds.wallet, s.client)
 	if err != nil {
 		return nil, err
 	}
@@ -502,14 +487,7 @@
 	}, nil
 }
 
-<<<<<<< HEAD
-func startServer(grpcServer *grpc.Server, storagePath string, client *gossip3client.Client) (*grpc.Server, error) {
-	log.Printf("Starting Tupelo RPC server, listening on port %v\n", defaultRpcPort)
-
-	listener, err := net.Listen("tcp", defaultRpcPort)
-=======
-func startServer(grpcServer *grpc.Server, storagePath string, client *gossip3client.Client,
-	port int) (*grpc.Server, error) {
+func startServer(grpcServer *grpc.Server, storagePath string, client *gossip3client.Client, port int) (*grpc.Server, error) {
 	fmt.Println("Starting Tupelo RPC server")
 
 	// By providing port 0 to net.Listen, we get a randomized one
@@ -517,7 +495,6 @@
 		port = 0
 	}
 	listener, err := net.Listen("tcp", fmt.Sprintf(":%d", port))
->>>>>>> 07933126
 	if err != nil {
 		log.Printf("Failed to open listener: %s", err)
 		return nil, fmt.Errorf("failed to open listener: %s", err)
@@ -540,10 +517,7 @@
 	reflection.Register(grpcServer)
 
 	go func() {
-<<<<<<< HEAD
-=======
 		fmt.Println("Listening on port", port)
->>>>>>> 07933126
 		err := grpcServer.Serve(listener)
 		if err != nil {
 			log.Printf("error serving: %v", err)
@@ -623,7 +597,7 @@
 	ctx, cancel := context.WithCancel(ctx)
 	defer cancel()
 
-	httpHandler, err := httpProxyHandler(ctx, opts)
+	httpHandler, err := httpProxyHandler(ctx, port, opts)
 	if err != nil {
 		return nil, err
 	}
@@ -653,8 +627,8 @@
 	return s, nil
 }
 
-func httpProxyHandler(ctx context.Context, opts []grpc.DialOption) (*runtime.ServeMux, error) {
-	rpcHost := grpcHost()
+func httpProxyHandler(ctx context.Context, port string, opts []grpc.DialOption) (*runtime.ServeMux, error) {
+	rpcHost := grpcHost(port)
 
 	credMetadata := runtime.WithMetadata(func(ctx context.Context, req *http.Request) metadata.MD {
 		wallet, passphrase, _ := req.BasicAuth()
@@ -670,6 +644,6 @@
 	return mux, nil
 }
 
-func grpcHost() string {
-	return "localhost:" + defaultRpcPort
+func grpcHost(port string) string {
+	return "localhost:" + port
 }