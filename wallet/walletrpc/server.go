package walletrpc

import (
	"fmt"
	"log"
	"net"
	"net/http"
	"strconv"
	"strings"

	"github.com/ethereum/go-ethereum/crypto"
	"github.com/grpc-ecosystem/grpc-gateway/runtime"
	"github.com/improbable-eng/grpc-web/go/grpcweb"
	cid "github.com/ipfs/go-cid"
	cbornode "github.com/ipfs/go-ipld-cbor"
	"github.com/quorumcontrol/chaintree/chaintree"
	"github.com/quorumcontrol/tupelo-go-client/consensus"
	"github.com/quorumcontrol/tupelo-go-client/gossip3/remote"
	"github.com/quorumcontrol/tupelo-go-client/gossip3/types"
	"github.com/quorumcontrol/tupelo/wallet"
	"github.com/quorumcontrol/tupelo/wallet/adapters"
	"golang.org/x/net/context"
	"google.golang.org/grpc"
	"google.golang.org/grpc/codes"
	"google.golang.org/grpc/credentials"
	"google.golang.org/grpc/metadata"
	"google.golang.org/grpc/reflection"
	"google.golang.org/grpc/status"
)

const (
	defaultWebPort    = ":50050"
	walletMetaKey     = "wallet"
	passphraseMetaKey = "passphrase"
)

type server struct {
<<<<<<< HEAD
	client      *gossip3client.Client
=======
	NotaryGroup *types.NotaryGroup
	PubSub      remote.PubSub
>>>>>>> 10a13d4c
	storagePath string
}

type walletCredentials struct {
	wallet     string
	passphrase string
}

func getWalletCredentials(ctx context.Context) (*walletCredentials, error) {
	meta, ok := metadata.FromIncomingContext(ctx)
	if !ok {
		return nil, fmt.Errorf("error getting wallet credentials")
	}

	w, ok := meta[walletMetaKey]
	if !ok {
		return nil, fmt.Errorf("no wallet name in credentials")
	}

	p, ok := meta[passphraseMetaKey]
	if !ok {
		return nil, fmt.Errorf("no passphrase in credentials")
	}

	return &walletCredentials{
		wallet:     w[0],
		passphrase: p[0],
	}, nil
}

func (s *server) Register(ctx context.Context, req *RegisterWalletRequest) (*RegisterWalletResponse, error) {
<<<<<<< HEAD
	creds, err := getWalletCredentials(ctx)
	if err != nil {
		return nil, err
	}

	session, err := NewSession(s.storagePath, creds.wallet, s.client)
=======
	walletName := req.Creds.WalletName
	session, err := NewSession(s.storagePath, walletName, s.NotaryGroup, s.PubSub)
>>>>>>> 10a13d4c
	if err != nil {
		return nil, err
	}
	defer session.Stop()

	err = session.CreateWallet(creds.passphrase)
	if err != nil {
		if _, ok := err.(*wallet.CreateExistingWalletError); ok {
			msg := fmt.Sprintf("wallet %v already exists", creds.wallet)
			return nil, status.Error(codes.AlreadyExists, msg)
		}
		return nil, fmt.Errorf("error creating wallet: %v", err)
	}

	return &RegisterWalletResponse{
		WalletName: creds.wallet,
	}, nil
}

func (s *server) GenerateKey(ctx context.Context, req *GenerateKeyRequest) (*GenerateKeyResponse, error) {
<<<<<<< HEAD
	creds, err := getWalletCredentials(ctx)
=======
	session, err := NewSession(s.storagePath, req.Creds.WalletName, s.NotaryGroup, s.PubSub)
>>>>>>> 10a13d4c
	if err != nil {
		return nil, err
	}

	session, err := NewSession(s.storagePath, creds.wallet, s.client)
	if err != nil {
		return nil, err
	}

	err = session.Start(creds.passphrase)
	if err != nil {
		return nil, fmt.Errorf("error starting session: %v", err)
	}

	defer session.Stop()

	key, err := session.GenerateKey()
	if err != nil {
		return nil, err
	}

	addr := crypto.PubkeyToAddress(key.PublicKey)
	return &GenerateKeyResponse{
		KeyAddr: addr.String(),
	}, nil
}

func (s *server) ListKeys(ctx context.Context, req *ListKeysRequest) (*ListKeysResponse, error) {
<<<<<<< HEAD
	creds, err := getWalletCredentials(ctx)
=======
	session, err := NewSession(s.storagePath, req.Creds.WalletName, s.NotaryGroup, s.PubSub)
>>>>>>> 10a13d4c
	if err != nil {
		return nil, err
	}

	session, err := NewSession(s.storagePath, creds.wallet, s.client)
	if err != nil {
		return nil, err
	}

	err = session.Start(creds.passphrase)
	if err != nil {
		return nil, fmt.Errorf("error starting session: %v", err)
	}

	defer session.Stop()

	keys, err := session.ListKeys()
	if err != nil {
		return nil, err
	}

	return &ListKeysResponse{
		KeyAddrs: keys,
	}, nil
}

func (s *server) parseStorageAdapter(c *StorageAdapterConfig) (*adapters.Config, error) {
	// Default adapters.Config is set in session.go
	if c == nil {
		return nil, nil
	}

	switch config := c.AdapterConfig.(type) {
	case *StorageAdapterConfig_Badger:
		return &adapters.Config{
			Adapter: adapters.BadgerStorageAdapterName,
			Arguments: map[string]interface{}{
				"path": config.Badger.Path,
			},
		}, nil
	case *StorageAdapterConfig_Ipld:
		return &adapters.Config{
			Adapter: adapters.IpldStorageAdapterName,
			Arguments: map[string]interface{}{
				"path":    config.Ipld.Path,
				"address": config.Ipld.Address,
				"online":  !config.Ipld.Offline,
			},
		}, nil
	default:
		return nil, fmt.Errorf("Unsupported storage adapter sepcified")
	}
}

func (s *server) CreateChainTree(ctx context.Context, req *GenerateChainRequest) (*GenerateChainResponse, error) {
<<<<<<< HEAD
	creds, err := getWalletCredentials(ctx)
	if err != nil {
		return nil, err
	}

	session, err := NewSession(s.storagePath, creds.wallet, s.client)
=======
	session, err := NewSession(s.storagePath, req.Creds.WalletName, s.NotaryGroup, s.PubSub)
>>>>>>> 10a13d4c
	if err != nil {
		return nil, err
	}

	err = session.Start(creds.passphrase)
	if err != nil {
		return nil, fmt.Errorf("error starting session: %v", err)
	}

	defer session.Stop()

	storageAdapterConfig, err := s.parseStorageAdapter(req.StorageAdapter)
	if err != nil {
		return nil, err
	}

	chain, err := session.CreateChain(req.KeyAddr, storageAdapterConfig)
	if err != nil {
		return nil, err
	}

	id, err := chain.Id()
	if err != nil {
		return nil, err
	}

	return &GenerateChainResponse{
		ChainId: id,
	}, nil
}

func (s *server) ExportChainTree(ctx context.Context, req *ExportChainRequest) (*ExportChainResponse, error) {
<<<<<<< HEAD
	creds, err := getWalletCredentials(ctx)
=======
	session, err := NewSession(s.storagePath, req.Creds.WalletName, s.NotaryGroup, s.PubSub)
>>>>>>> 10a13d4c
	if err != nil {
		return nil, err
	}

	session, err := NewSession(s.storagePath, creds.wallet, s.client)
	if err != nil {
		return nil, err
	}

	err = session.Start(creds.passphrase)
	if err != nil {
		return nil, fmt.Errorf("error starting session: %v", err)
	}

	defer session.Stop()

	serializedChain, err := session.ExportChain(req.ChainId)
	if err != nil {
		return nil, err
	}

	return &ExportChainResponse{
		ChainTree: serializedChain,
	}, nil
}

func (s *server) ImportChainTree(ctx context.Context, req *ImportChainRequest) (*ImportChainResponse, error) {
<<<<<<< HEAD
	creds, err := getWalletCredentials(ctx)
	if err != nil {
		return nil, err
	}

	session, err := NewSession(s.storagePath, creds.wallet, s.client)
=======
	session, err := NewSession(s.storagePath, req.Creds.WalletName, s.NotaryGroup, s.PubSub)
>>>>>>> 10a13d4c
	if err != nil {
		return nil, err
	}

	err = session.Start(creds.passphrase)
	if err != nil {
		return nil, fmt.Errorf("error starting session: %v", err)
	}

	defer session.Stop()

	storageAdapterConfig, err := s.parseStorageAdapter(req.StorageAdapter)
	if err != nil {
		return nil, err
	}

	chain, err := session.ImportChain(req.ChainTree, storageAdapterConfig)

	if err != nil {
		return nil, err
	}

	chainId, err := chain.Id()
	if err != nil {
		return nil, err
	}

	return &ImportChainResponse{
		ChainId: chainId,
	}, nil
}

func (s *server) ListChainIds(ctx context.Context, req *ListChainIdsRequest) (*ListChainIdsResponse, error) {
<<<<<<< HEAD
	creds, err := getWalletCredentials(ctx)
=======
	session, err := NewSession(s.storagePath, req.Creds.WalletName, s.NotaryGroup, s.PubSub)
>>>>>>> 10a13d4c
	if err != nil {
		return nil, err
	}

	session, err := NewSession(s.storagePath, creds.wallet, s.client)
	if err != nil {
		return nil, err
	}

	err = session.Start(creds.passphrase)
	if err != nil {
		return nil, fmt.Errorf("error starting session: %v", err)
	}

	defer session.Stop()

	ids, err := session.GetChainIds()
	if err != nil {
		return nil, err
	}

	return &ListChainIdsResponse{
		ChainIds: ids,
	}, nil
}

func (s *server) GetTip(ctx context.Context, req *GetTipRequest) (*GetTipResponse, error) {
<<<<<<< HEAD
	creds, err := getWalletCredentials(ctx)
=======
	session, err := NewSession(s.storagePath, req.Creds.WalletName, s.NotaryGroup, s.PubSub)
>>>>>>> 10a13d4c
	if err != nil {
		return nil, err
	}

	session, err := NewSession(s.storagePath, creds.wallet, s.client)
	if err != nil {
		return nil, err
	}

	err = session.Start(creds.passphrase)
	if err != nil {
		return nil, fmt.Errorf("error starting session: %v", err)
	}

	defer session.Stop()

	tipCid, err := session.GetTip(req.ChainId)
	if err != nil {
		return nil, err
	}

	return &GetTipResponse{
		Tip: tipCid.String(),
	}, nil
}

func buildTransactions(protoTransactions []*ProtoTransaction) ([]*chaintree.Transaction, error) {
	chaintreeTxns := make([]*chaintree.Transaction, len(protoTransactions))
	for i, protoTxn := range protoTransactions {
		switch protoTxn.Type {
		case ProtoTransaction_ESTABLISHTOKEN:
			payload := protoTxn.GetEstablishTokenPayload()
			chaintreeTxns[i] = &chaintree.Transaction{
				Type: consensus.TransactionTypeEstablishToken,
				Payload: consensus.EstablishTokenPayload{
					Name: payload.Name,
					MonetaryPolicy: consensus.TokenMonetaryPolicy{
						Maximum: payload.MonetaryPolicy.Maximum,
					},
				},
			}
		case ProtoTransaction_MINTTOKEN:
			payload := protoTxn.GetMintTokenPayload()
			chaintreeTxns[i] = &chaintree.Transaction{
				Type: consensus.TransactionTypeMintToken,
				Payload: consensus.MintTokenPayload{
					Name:   payload.Name,
					Amount: payload.Amount,
				},
			}
		case ProtoTransaction_SETDATA:
			payload := protoTxn.GetSetDataPayload()

			var decodedVal interface{}
			err := cbornode.DecodeInto(payload.Value, &decodedVal)
			if err != nil {
				return nil, fmt.Errorf("error decoding value: %v", err)
			}

			chaintreeTxns[i] = &chaintree.Transaction{
				Type: consensus.TransactionTypeSetData,
				Payload: consensus.SetDataPayload{
					Path:  payload.Path,
					Value: decodedVal,
				},
			}
		case ProtoTransaction_SETOWNERSHIP:
			payload := protoTxn.GetSetOwnershipPayload()
			chaintreeTxns[i] = &chaintree.Transaction{
				Type: consensus.TransactionTypeSetOwnership,
				Payload: consensus.SetOwnershipPayload{
					Authentication: payload.Authentication,
				},
			}
		default:
			return nil, fmt.Errorf("unrecognized transaction type: %v", protoTxn.Type)
		}
	}

	return chaintreeTxns, nil
}

func (s *server) PlayTransactions(ctx context.Context, req *PlayTransactionsRequest) (*PlayTransactionsResponse, error) {
<<<<<<< HEAD
	creds, err := getWalletCredentials(ctx)
=======
	session, err := NewSession(s.storagePath, req.Creds.WalletName, s.NotaryGroup, s.PubSub)
>>>>>>> 10a13d4c
	if err != nil {
		return nil, err
	}

	session, err := NewSession(s.storagePath, creds.wallet, s.Client)
	if err != nil {
		return nil, err
	}

	err = session.Start(creds.passphrase)
	if err != nil {
		return nil, fmt.Errorf("error starting session: %v", err)
	}

	defer session.Stop()

	transactions, err := buildTransactions(req.Transactions)
	if err != nil {
		return nil, err
	}

	resp, err := session.PlayTransactions(req.ChainId, req.KeyAddr, transactions)
	if err != nil {
		return nil, err
	}

	return &PlayTransactionsResponse{
		Tip: resp.Tip.String(),
	}, nil
}

func (s *server) SetOwner(ctx context.Context, req *SetOwnerRequest) (*SetOwnerResponse, error) {
<<<<<<< HEAD
	creds, err := getWalletCredentials(ctx)
=======
	session, err := NewSession(s.storagePath, req.Creds.WalletName, s.NotaryGroup, s.PubSub)
>>>>>>> 10a13d4c
	if err != nil {
		return nil, err
	}

	session, err := NewSession(s.storagePath, creds.wallet, s.client)
	if err != nil {
		return nil, err
	}

	err = session.Start(creds.passphrase)
	if err != nil {
		return nil, fmt.Errorf("error starting session: %v", err)
	}

	defer session.Stop()

	newTip, err := session.SetOwner(req.ChainId, req.KeyAddr, req.NewOwnerKeys)
	if err != nil {
		return nil, err
	}

	return &SetOwnerResponse{
		Tip: newTip.String(),
	}, nil
}

func (s *server) SetData(ctx context.Context, req *SetDataRequest) (*SetDataResponse, error) {
<<<<<<< HEAD
	creds, err := getWalletCredentials(ctx)
	if err != nil {
		return nil, err
	}

	session, err := NewSession(s.storagePath, creds.wallet, s.client)
=======
	session, err := NewSession(s.storagePath, req.Creds.WalletName, s.NotaryGroup, s.PubSub)
>>>>>>> 10a13d4c
	if err != nil {
		return nil, err
	}

	err = session.Start(creds.passphrase)
	if err != nil {
		return nil, fmt.Errorf("error starting session: %v", err)
	}

	defer session.Stop()

	tipCid, err := session.SetData(req.ChainId, req.KeyAddr, req.Path, req.Value)
	if err != nil {
		return nil, err
	}

	return &SetDataResponse{
		Tip: tipCid.String(),
	}, nil
}

func (s *server) Resolve(ctx context.Context, req *ResolveRequest) (*ResolveResponse, error) {
	creds, err := getWalletCredentials(ctx)
	if err != nil {
		return nil, err
	}

	return s.resolveAt(ctx, creds, req.ChainId, req.Path, nil)
}

func (s *server) ResolveAt(ctx context.Context, req *ResolveAtRequest) (*ResolveResponse,
	error) {
	creds, err := getWalletCredentials(ctx)
	if err != nil {
		return nil, err
	}

	t, err := cid.Decode(req.Tip)
	if err != nil {
		return nil, fmt.Errorf("A valid tip CID must be provided")
	}
	return s.resolveAt(ctx, creds, req.ChainId, req.Path, &t)
}

func (s *server) resolveAt(ctx context.Context, creds *walletCredentials, chainId string, path string,
	tip *cid.Cid) (*ResolveResponse, error) {
<<<<<<< HEAD
	session, err := NewSession(s.storagePath, creds.WalletName, s.Client)

=======
	session, err := NewSession(s.storagePath, creds.WalletName, s.NotaryGroup, s.PubSub)
>>>>>>> 10a13d4c
	if err != nil {
		return nil, err
	}

	err = session.Start(creds.PassPhrase)
	if err != nil {
		return nil, fmt.Errorf("error starting session: %v", err)
	}

	defer session.Stop()

	pathSegments, err := consensus.DecodePath(path)
	if err != nil {
		return nil, fmt.Errorf("bad path: %v", err)
	}

	data, remainingSegments, err := session.resolveAt(chainId, pathSegments, tip)
	if err != nil {
		return nil, err
	}

	remainingPath := strings.Join(remainingSegments, "/")
	dataBytes, err := cbornode.DumpObject(data)
	if err != nil {
		return nil, err
	}

	return &ResolveResponse{
		RemainingPath: remainingPath,
		Data:          dataBytes,
	}, nil
}

func (s *server) EstablishToken(ctx context.Context, req *EstablishTokenRequest) (*EstablishTokenResponse, error) {
<<<<<<< HEAD
	creds, err := getWalletCredentials(ctx)
	if err != nil {
		return nil, err
	}

	session, err := NewSession(s.storagePath, creds.wallet, s.client)
=======
	session, err := NewSession(s.storagePath, req.Creds.WalletName, s.NotaryGroup, s.PubSub)
>>>>>>> 10a13d4c
	if err != nil {
		return nil, err
	}

	err = session.Start(creds.passphrase)
	if err != nil {
		return nil, fmt.Errorf("error starting session: %v", err)
	}

	defer session.Stop()

	tipCid, err := session.EstablishToken(req.ChainId, req.KeyAddr, req.TokenName, req.Maximum)
	if err != nil {
		return nil, err
	}

	return &EstablishTokenResponse{
		Tip: tipCid.String(),
	}, nil
}

func (s *server) MintToken(ctx context.Context, req *MintTokenRequest) (*MintTokenResponse, error) {
<<<<<<< HEAD
	creds, err := getWalletCredentials(ctx)
=======
	session, err := NewSession(s.storagePath, req.Creds.WalletName, s.NotaryGroup, s.PubSub)
>>>>>>> 10a13d4c
	if err != nil {
		return nil, err
	}

	session, err := NewSession(s.storagePath, creds.wallet, s.client)
	if err != nil {
		return nil, err
	}

	err = session.Start(creds.passphrase)
	if err != nil {
		return nil, fmt.Errorf("error starting session: %v", err)
	}

	defer session.Stop()

	tipCid, err := session.MintToken(req.ChainId, req.KeyAddr, req.TokenName, req.Amount)
	if err != nil {
		return nil, err
	}

	return &MintTokenResponse{
		Tip: tipCid.String(),
	}, nil
}

func (s *server) SendToken(ctx context.Context, req *SendTokenRequest) (*SendTokenResponse, error) {
<<<<<<< HEAD
	creds, err := getWalletCredentials(ctx)
=======
	session, err := NewSession(s.storagePath, req.Creds.WalletName, s.NotaryGroup, s.PubSub)
>>>>>>> 10a13d4c
	if err != nil {
		return nil, err
	}

	session, err := NewSession(s.storagePath, creds.wallet, s.Client)
	if err != nil {
		return nil, err
	}

	err = session.Start(creds.passphrase)
	if err != nil {
		return nil, fmt.Errorf("error starting session: %v", err)
	}

	defer session.Stop()

	sendToken, err := session.SendToken(req.ChainId, req.KeyAddr, req.TokenName, req.DestinationChainId, req.Amount)
	if err != nil {
		return nil, err
	}

	return &SendTokenResponse{
		SendToken: sendToken,
	}, nil
}

func (s *server) ReceiveToken(ctx context.Context, req *ReceiveTokenRequest) (*ReceiveTokenResponse, error) {
<<<<<<< HEAD
	creds, err := getWalletCredentials(ctx)
	if err != nil {
		return nil, err
	}

	session, err := NewSession(s.storagePath, creds.wallet, s.Client)
=======
	session, err := NewSession(s.storagePath, req.Creds.WalletName, s.NotaryGroup, s.PubSub)
>>>>>>> 10a13d4c
	if err != nil {
		return nil, err
	}

	err = session.Start(creds.passphrase)
	if err != nil {
		return nil, fmt.Errorf("error starting session: %v", err)
	}

	defer session.Stop()

	tipCid, err := session.ReceiveToken(req.ChainId, req.KeyAddr, req.TokenPayload)
	if err != nil {
		return nil, err
	}

	return &ReceiveTokenResponse{
		Tip: tipCid.String(),
	}, nil
}

<<<<<<< HEAD
func startServer(grpcServer *grpc.Server, storagePath string, client *gossip3client.Client, port int) (*grpc.Server, error) {
=======
func startServer(grpcServer *grpc.Server, storagePath string, notaryGroup *types.NotaryGroup, pubsub remote.PubSub, port int) (*grpc.Server, error) {
>>>>>>> 10a13d4c
	fmt.Println("Starting Tupelo RPC server")

	// By providing port 0 to net.Listen, we get a randomized one
	if port <= 0 {
		port = 0
	}
	listener, err := net.Listen("tcp", fmt.Sprintf(":%d", port))
	if err != nil {
		log.Printf("Failed to open listener: %s", err)
		return nil, fmt.Errorf("failed to open listener: %s", err)
	}

	if port == 0 {
		comps := strings.Split(listener.Addr().String(), ":")
		port, err = strconv.Atoi(comps[len(comps)-1])
		if err != nil {
			return nil, err
		}
	}

	s := &server{
<<<<<<< HEAD
		client:      client,
=======
		NotaryGroup: notaryGroup,
		PubSub:      pubsub,
>>>>>>> 10a13d4c
		storagePath: storagePath,
	}

	RegisterWalletRPCServiceServer(grpcServer, s)
	reflection.Register(grpcServer)

	go func() {
		fmt.Println("Listening on port", port)
		err := grpcServer.Serve(listener)
		if err != nil {
			log.Printf("error serving: %v", err)
		}
	}()
	return grpcServer, nil
}

// Start gRPC unsecured server.
// Passing 0 for port means to pick any available port.
func ServeInsecure(storagePath string, notaryGroup *types.NotaryGroup, pubsub remote.PubSub, port int) (
	*grpc.Server, error) {
	grpcServer, err := startServer(grpc.NewServer(), storagePath, notaryGroup, pubsub, port)
	if err != nil {
		return nil, fmt.Errorf("error starting: %v", err)
	}
	return grpcServer, nil
}

// Start gRPC server secured with TLS.
// Passing 0 for port means to pick any available port.
func ServeTLS(storagePath string, notaryGroup *types.NotaryGroup, pubsub remote.PubSub, certFile string, keyFile string,
	port int) (*grpc.Server, error) {
	creds, err := credentials.NewServerTLSFromFile(certFile, keyFile)
	if err != nil {
		return nil, fmt.Errorf("failed to create server TLS credentials from cert %s and key %s: %s",
			certFile, keyFile, err)
	}

	credsOption := grpc.Creds(creds)
	grpcServer := grpc.NewServer(credsOption)

	return startServer(grpcServer, storagePath, notaryGroup, pubsub, port)
}

func ServeWebInsecure(ctx context.Context, grpcServer *grpc.Server) (*http.Server, error) {
	opts := []grpc.DialOption{grpc.WithInsecure()}
	s, err := createGrpcWeb(ctx, grpcServer, defaultWebPort, opts)
	if err != nil {
		return nil, fmt.Errorf("error creating GRPC server: %v", err)
	}

	go func() {
		fmt.Println("grpc-web listening on port", defaultWebPort)
		err := s.ListenAndServe()
		if err != nil {
			log.Printf("error listening: %v", err)
		}
	}()

	return s, nil
}

func ServeWebTLS(ctx context.Context, grpcServer *grpc.Server, certFile string, keyFile string) (*http.Server, error) {
	creds, err := credentials.NewClientTLSFromFile(certFile, grpcHost())
	if err != nil {
		return nil, fmt.Errorf("error loading TLS credentials: %v", err)
	}

	opts := []grpc.DialOption{grpc.WithTransportCredentials(creds)}

	s, err := createGrpcWeb(ctx, grpcServer, defaultWebPort, opts)
	if err != nil {
		return nil, fmt.Errorf("error creating GRPC server: %v", err)
	}
	go func() {
		fmt.Println("grpc-web listening on port", defaultWebPort)
		err := s.ListenAndServeTLS(certFile, keyFile)
		if err != nil {
			log.Printf("error listening: %v", err)
		}
	}()
	return s, nil
}

func createGrpcWeb(ctx context.Context, grpcServer *grpc.Server, port string, opts []grpc.DialOption) (*http.Server, error) {
	ctx, cancel := context.WithCancel(ctx)
	defer cancel()

	httpHandler, err := httpProxyHandler(ctx, port, opts)
	if err != nil {
		return nil, err
	}

	webWrappedGrpc := grpcweb.WrapServer(grpcServer)

	handler := http.HandlerFunc(func(resp http.ResponseWriter, req *http.Request) {
		if webWrappedGrpc.IsGrpcWebRequest(req) {
			webWrappedGrpc.ServeHTTP(resp, req)
			return
		} else if req.Method == "OPTIONS" {
			headers := resp.Header()
			headers.Add("Access-Control-Allow-Origin", "*")
			headers.Add("Access-Control-Allow-Headers", "*")
			headers.Add("Access-Control-Allow-Methods", "GET, PUT, POST, OPTIONS")
			resp.WriteHeader(http.StatusOK)
		} else {
			httpHandler.ServeHTTP(resp, req)
			return
		}
	})

	s := &http.Server{
		Addr:    port,
		Handler: handler,
	}
	return s, nil
}

func httpProxyHandler(ctx context.Context, port string, opts []grpc.DialOption) (*runtime.ServeMux, error) {
	rpcHost := grpcHost(port)

	credMetadata := runtime.WithMetadata(func(ctx context.Context, req *http.Request) metadata.MD {
		wallet, passphrase, _ := req.BasicAuth()
		return metadata.Pairs(walletMetaKey, wallet, passphraseMetaKey, passphrase)
	})
	mux := runtime.NewServeMux(credMetadata)

	err := RegisterWalletRPCServiceHandlerFromEndpoint(ctx, mux, rpcHost, opts)
	if err != nil {
		return nil, fmt.Errorf("error starting HTTP proxy server: %v", err)
	}

	return mux, nil
}

func grpcHost(port string) string {
	return "localhost:" + port
}<|MERGE_RESOLUTION|>--- conflicted
+++ resolved
@@ -35,12 +35,8 @@
 )
 
 type server struct {
-<<<<<<< HEAD
-	client      *gossip3client.Client
-=======
 	NotaryGroup *types.NotaryGroup
 	PubSub      remote.PubSub
->>>>>>> 10a13d4c
 	storagePath string
 }
 
@@ -72,17 +68,12 @@
 }
 
 func (s *server) Register(ctx context.Context, req *RegisterWalletRequest) (*RegisterWalletResponse, error) {
-<<<<<<< HEAD
-	creds, err := getWalletCredentials(ctx)
-	if err != nil {
-		return nil, err
-	}
-
-	session, err := NewSession(s.storagePath, creds.wallet, s.client)
-=======
-	walletName := req.Creds.WalletName
-	session, err := NewSession(s.storagePath, walletName, s.NotaryGroup, s.PubSub)
->>>>>>> 10a13d4c
+	creds, err := getWalletCredentials(ctx)
+	if err != nil {
+		return nil, err
+	}
+
+	session, err := NewSession(s.storagePath, creds.wallet, s.NotaryGroup, s.PubSub)
 	if err != nil {
 		return nil, err
 	}
@@ -103,16 +94,12 @@
 }
 
 func (s *server) GenerateKey(ctx context.Context, req *GenerateKeyRequest) (*GenerateKeyResponse, error) {
-<<<<<<< HEAD
-	creds, err := getWalletCredentials(ctx)
-=======
+	creds, err := getWalletCredentials(ctx)
+	if err != nil {
+		return nil, err
+	}
+
 	session, err := NewSession(s.storagePath, req.Creds.WalletName, s.NotaryGroup, s.PubSub)
->>>>>>> 10a13d4c
-	if err != nil {
-		return nil, err
-	}
-
-	session, err := NewSession(s.storagePath, creds.wallet, s.client)
 	if err != nil {
 		return nil, err
 	}
@@ -136,16 +123,12 @@
 }
 
 func (s *server) ListKeys(ctx context.Context, req *ListKeysRequest) (*ListKeysResponse, error) {
-<<<<<<< HEAD
-	creds, err := getWalletCredentials(ctx)
-=======
-	session, err := NewSession(s.storagePath, req.Creds.WalletName, s.NotaryGroup, s.PubSub)
->>>>>>> 10a13d4c
-	if err != nil {
-		return nil, err
-	}
-
-	session, err := NewSession(s.storagePath, creds.wallet, s.client)
+	creds, err := getWalletCredentials(ctx)
+	if err != nil {
+		return nil, err
+	}
+
+	session, err := NewSession(s.storagePath, creds.wallet, s.NotaryGroup, s.PubSub)
 	if err != nil {
 		return nil, err
 	}
@@ -196,16 +179,12 @@
 }
 
 func (s *server) CreateChainTree(ctx context.Context, req *GenerateChainRequest) (*GenerateChainResponse, error) {
-<<<<<<< HEAD
-	creds, err := getWalletCredentials(ctx)
-	if err != nil {
-		return nil, err
-	}
-
-	session, err := NewSession(s.storagePath, creds.wallet, s.client)
-=======
-	session, err := NewSession(s.storagePath, req.Creds.WalletName, s.NotaryGroup, s.PubSub)
->>>>>>> 10a13d4c
+	creds, err := getWalletCredentials(ctx)
+	if err != nil {
+		return nil, err
+	}
+
+	session, err := NewSession(s.storagePath, creds.wallet, s.NotaryGroup, s.PubSub)
 	if err != nil {
 		return nil, err
 	}
@@ -238,16 +217,12 @@
 }
 
 func (s *server) ExportChainTree(ctx context.Context, req *ExportChainRequest) (*ExportChainResponse, error) {
-<<<<<<< HEAD
-	creds, err := getWalletCredentials(ctx)
-=======
-	session, err := NewSession(s.storagePath, req.Creds.WalletName, s.NotaryGroup, s.PubSub)
->>>>>>> 10a13d4c
-	if err != nil {
-		return nil, err
-	}
-
-	session, err := NewSession(s.storagePath, creds.wallet, s.client)
+	creds, err := getWalletCredentials(ctx)
+	if err != nil {
+		return nil, err
+	}
+
+	session, err := NewSession(s.storagePath, creds.wallet, s.NotaryGroup, s.PubSub)
 	if err != nil {
 		return nil, err
 	}
@@ -270,16 +245,12 @@
 }
 
 func (s *server) ImportChainTree(ctx context.Context, req *ImportChainRequest) (*ImportChainResponse, error) {
-<<<<<<< HEAD
-	creds, err := getWalletCredentials(ctx)
-	if err != nil {
-		return nil, err
-	}
-
-	session, err := NewSession(s.storagePath, creds.wallet, s.client)
-=======
-	session, err := NewSession(s.storagePath, req.Creds.WalletName, s.NotaryGroup, s.PubSub)
->>>>>>> 10a13d4c
+	creds, err := getWalletCredentials(ctx)
+	if err != nil {
+		return nil, err
+	}
+
+	session, err := NewSession(s.storagePath, creds.wallet, s.NotaryGroup, s.PubSub)
 	if err != nil {
 		return nil, err
 	}
@@ -313,16 +284,12 @@
 }
 
 func (s *server) ListChainIds(ctx context.Context, req *ListChainIdsRequest) (*ListChainIdsResponse, error) {
-<<<<<<< HEAD
-	creds, err := getWalletCredentials(ctx)
-=======
-	session, err := NewSession(s.storagePath, req.Creds.WalletName, s.NotaryGroup, s.PubSub)
->>>>>>> 10a13d4c
-	if err != nil {
-		return nil, err
-	}
-
-	session, err := NewSession(s.storagePath, creds.wallet, s.client)
+	creds, err := getWalletCredentials(ctx)
+	if err != nil {
+		return nil, err
+	}
+
+	session, err := NewSession(s.storagePath, creds.wallet, s.NotaryGroup, s.PubSub)
 	if err != nil {
 		return nil, err
 	}
@@ -345,16 +312,12 @@
 }
 
 func (s *server) GetTip(ctx context.Context, req *GetTipRequest) (*GetTipResponse, error) {
-<<<<<<< HEAD
-	creds, err := getWalletCredentials(ctx)
-=======
-	session, err := NewSession(s.storagePath, req.Creds.WalletName, s.NotaryGroup, s.PubSub)
->>>>>>> 10a13d4c
-	if err != nil {
-		return nil, err
-	}
-
-	session, err := NewSession(s.storagePath, creds.wallet, s.client)
+	creds, err := getWalletCredentials(ctx)
+	if err != nil {
+		return nil, err
+	}
+
+	session, err := NewSession(s.storagePath, creds.wallet, s.NotaryGroup, s.PubSub)
 	if err != nil {
 		return nil, err
 	}
@@ -433,16 +396,12 @@
 }
 
 func (s *server) PlayTransactions(ctx context.Context, req *PlayTransactionsRequest) (*PlayTransactionsResponse, error) {
-<<<<<<< HEAD
-	creds, err := getWalletCredentials(ctx)
-=======
-	session, err := NewSession(s.storagePath, req.Creds.WalletName, s.NotaryGroup, s.PubSub)
->>>>>>> 10a13d4c
-	if err != nil {
-		return nil, err
-	}
-
-	session, err := NewSession(s.storagePath, creds.wallet, s.Client)
+	creds, err := getWalletCredentials(ctx)
+	if err != nil {
+		return nil, err
+	}
+
+	session, err := NewSession(s.storagePath, creds.wallet, s.NotaryGroup, s.PubSub)
 	if err != nil {
 		return nil, err
 	}
@@ -470,16 +429,12 @@
 }
 
 func (s *server) SetOwner(ctx context.Context, req *SetOwnerRequest) (*SetOwnerResponse, error) {
-<<<<<<< HEAD
-	creds, err := getWalletCredentials(ctx)
-=======
-	session, err := NewSession(s.storagePath, req.Creds.WalletName, s.NotaryGroup, s.PubSub)
->>>>>>> 10a13d4c
-	if err != nil {
-		return nil, err
-	}
-
-	session, err := NewSession(s.storagePath, creds.wallet, s.client)
+	creds, err := getWalletCredentials(ctx)
+	if err != nil {
+		return nil, err
+	}
+
+	session, err := NewSession(s.storagePath, creds.wallet, s.NotaryGroup, s.PubSub)
 	if err != nil {
 		return nil, err
 	}
@@ -502,16 +457,12 @@
 }
 
 func (s *server) SetData(ctx context.Context, req *SetDataRequest) (*SetDataResponse, error) {
-<<<<<<< HEAD
-	creds, err := getWalletCredentials(ctx)
-	if err != nil {
-		return nil, err
-	}
-
-	session, err := NewSession(s.storagePath, creds.wallet, s.client)
-=======
-	session, err := NewSession(s.storagePath, req.Creds.WalletName, s.NotaryGroup, s.PubSub)
->>>>>>> 10a13d4c
+	creds, err := getWalletCredentials(ctx)
+	if err != nil {
+		return nil, err
+	}
+
+	session, err := NewSession(s.storagePath, creds.wallet, s.NotaryGroup, s.PubSub)
 	if err != nil {
 		return nil, err
 	}
@@ -558,12 +509,7 @@
 
 func (s *server) resolveAt(ctx context.Context, creds *walletCredentials, chainId string, path string,
 	tip *cid.Cid) (*ResolveResponse, error) {
-<<<<<<< HEAD
-	session, err := NewSession(s.storagePath, creds.WalletName, s.Client)
-
-=======
-	session, err := NewSession(s.storagePath, creds.WalletName, s.NotaryGroup, s.PubSub)
->>>>>>> 10a13d4c
+	session, err := NewSession(s.storagePath, creds.wallet, s.NotaryGroup, s.PubSub)
 	if err != nil {
 		return nil, err
 	}
@@ -598,16 +544,12 @@
 }
 
 func (s *server) EstablishToken(ctx context.Context, req *EstablishTokenRequest) (*EstablishTokenResponse, error) {
-<<<<<<< HEAD
-	creds, err := getWalletCredentials(ctx)
-	if err != nil {
-		return nil, err
-	}
-
-	session, err := NewSession(s.storagePath, creds.wallet, s.client)
-=======
-	session, err := NewSession(s.storagePath, req.Creds.WalletName, s.NotaryGroup, s.PubSub)
->>>>>>> 10a13d4c
+	creds, err := getWalletCredentials(ctx)
+	if err != nil {
+		return nil, err
+	}
+
+	session, err := NewSession(s.storagePath, creds.wallet, s.NotaryGroup, s.PubSub)
 	if err != nil {
 		return nil, err
 	}
@@ -630,11 +572,12 @@
 }
 
 func (s *server) MintToken(ctx context.Context, req *MintTokenRequest) (*MintTokenResponse, error) {
-<<<<<<< HEAD
-	creds, err := getWalletCredentials(ctx)
-=======
-	session, err := NewSession(s.storagePath, req.Creds.WalletName, s.NotaryGroup, s.PubSub)
->>>>>>> 10a13d4c
+	creds, err := getWalletCredentials(ctx)
+	if err != nil {
+		return nil, err
+	}
+
+	session, err := NewSession(s.storagePath, creds.wallet, s.NotaryGroup, s.PubSub)
 	if err != nil {
 		return nil, err
 	}
@@ -662,11 +605,12 @@
 }
 
 func (s *server) SendToken(ctx context.Context, req *SendTokenRequest) (*SendTokenResponse, error) {
-<<<<<<< HEAD
-	creds, err := getWalletCredentials(ctx)
-=======
-	session, err := NewSession(s.storagePath, req.Creds.WalletName, s.NotaryGroup, s.PubSub)
->>>>>>> 10a13d4c
+	creds, err := getWalletCredentials(ctx)
+	if err != nil {
+		return nil, err
+	}
+
+	session, err := NewSession(s.storagePath, creds.wallet, s.NotaryGroup, s.PubSub)
 	if err != nil {
 		return nil, err
 	}
@@ -694,16 +638,12 @@
 }
 
 func (s *server) ReceiveToken(ctx context.Context, req *ReceiveTokenRequest) (*ReceiveTokenResponse, error) {
-<<<<<<< HEAD
-	creds, err := getWalletCredentials(ctx)
-	if err != nil {
-		return nil, err
-	}
-
-	session, err := NewSession(s.storagePath, creds.wallet, s.Client)
-=======
-	session, err := NewSession(s.storagePath, req.Creds.WalletName, s.NotaryGroup, s.PubSub)
->>>>>>> 10a13d4c
+	creds, err := getWalletCredentials(ctx)
+	if err != nil {
+		return nil, err
+	}
+
+	session, err := NewSession(s.storagePath, creds.wallet, s.NotaryGroup, s.PubSub)
 	if err != nil {
 		return nil, err
 	}
@@ -725,11 +665,7 @@
 	}, nil
 }
 
-<<<<<<< HEAD
-func startServer(grpcServer *grpc.Server, storagePath string, client *gossip3client.Client, port int) (*grpc.Server, error) {
-=======
 func startServer(grpcServer *grpc.Server, storagePath string, notaryGroup *types.NotaryGroup, pubsub remote.PubSub, port int) (*grpc.Server, error) {
->>>>>>> 10a13d4c
 	fmt.Println("Starting Tupelo RPC server")
 
 	// By providing port 0 to net.Listen, we get a randomized one
@@ -751,12 +687,8 @@
 	}
 
 	s := &server{
-<<<<<<< HEAD
-		client:      client,
-=======
 		NotaryGroup: notaryGroup,
 		PubSub:      pubsub,
->>>>>>> 10a13d4c
 		storagePath: storagePath,
 	}
 
